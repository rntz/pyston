// Copyright (c) 2014-2015 Dropbox, Inc.
//
// Licensed under the Apache License, Version 2.0 (the "License");
// you may not use this file except in compliance with the License.
// You may obtain a copy of the License at
//
//    http://www.apache.org/licenses/LICENSE-2.0
//
// Unless required by applicable law or agreed to in writing, software
// distributed under the License is distributed on an "AS IS" BASIS,
// WITHOUT WARRANTIES OR CONDITIONS OF ANY KIND, either express or implied.
// See the License for the specific language governing permissions and
// limitations under the License.

#include "runtime/import.h"

#include <limits.h>

#include "llvm/Support/FileSystem.h"
#include "llvm/Support/Path.h"

#include "codegen/irgen/hooks.h"
#include "codegen/parser.h"
#include "runtime/capi.h"
#include "runtime/objmodel.h"

namespace pyston {

static const std::string all_str("__all__");
static const std::string name_str("__name__");
static const std::string path_str("__path__");
static const std::string package_str("__package__");
static BoxedClass* null_importer_cls;

BoxedModule* createAndRunModule(const std::string& name, const std::string& fn) {
    BoxedModule* module = createModule(name, fn);

    AST_Module* ast = caching_parse_file(fn.c_str());
    compileAndRunModule(ast, module);
    return module;
}

static BoxedModule* createAndRunModule(const std::string& name, const std::string& fn, const std::string& module_path) {
    BoxedModule* module = createModule(name, fn);

    Box* b_path = boxStringPtr(&module_path);

    BoxedList* path_list = new BoxedList();
    listAppendInternal(path_list, b_path);

    module->setattr(path_str, path_list, NULL);

    AST_Module* ast = caching_parse_file(fn.c_str());
    compileAndRunModule(ast, module);
    return module;
}

#if LLVMREV < 210072
#define LLVM_SYS_FS_EXISTS_CODE_OKAY(code) ((code) == 0)
#else
#define LLVM_SYS_FS_EXISTS_CODE_OKAY(code) (!(code))
#endif

static bool pathExists(const std::string& path) {
#if LLVMREV < 217625
    bool exists;
    llvm_error_code code = llvm::sys::fs::exists(path, exists);
    assert(LLVM_SYS_FS_EXISTS_CODE_OKAY(code));
#else
    bool exists = llvm::sys::fs::exists(path);
#endif
    return exists;
}

/* Return an importer object for a sys.path/pkg.__path__ item 'p',
   possibly by fetching it from the path_importer_cache dict. If it
   wasn't yet cached, traverse path_hooks until a hook is found
   that can handle the path item. Return None if no hook could;
   this tells our caller it should fall back to the builtin
   import mechanism. Cache the result in path_importer_cache.
   Returns a borrowed reference. */

extern "C" PyObject* get_path_importer(PyObject* path_importer_cache, PyObject* path_hooks, PyObject* p) noexcept {
    PyObject* importer;
    Py_ssize_t j, nhooks;

    /* These conditions are the caller's responsibility: */
    assert(PyList_Check(path_hooks));
    assert(PyDict_Check(path_importer_cache));

    nhooks = PyList_Size(path_hooks);
    if (nhooks < 0)
        return NULL; /* Shouldn't happen */

    importer = PyDict_GetItem(path_importer_cache, p);
    if (importer != NULL)
        return importer;

    /* set path_importer_cache[p] to None to avoid recursion */
    if (PyDict_SetItem(path_importer_cache, p, Py_None) != 0)
        return NULL;

    for (j = 0; j < nhooks; j++) {
        PyObject* hook = PyList_GetItem(path_hooks, j);
        if (hook == NULL)
            return NULL;
        importer = PyObject_CallFunctionObjArgs(hook, p, NULL);
        if (importer != NULL)
            break;

        if (!PyErr_ExceptionMatches(PyExc_ImportError)) {
            return NULL;
        }
        PyErr_Clear();
    }
    if (importer == NULL) {
        importer = PyObject_CallFunctionObjArgs(null_importer_cls, p, NULL);
        if (importer == NULL) {
            if (PyErr_ExceptionMatches(PyExc_ImportError)) {
                PyErr_Clear();
                return Py_None;
            }
        }
    }
    if (importer != NULL) {
        int err = PyDict_SetItem(path_importer_cache, p, importer);
        Py_DECREF(importer);
        if (err != 0)
            return NULL;
    }
    return importer;
}

struct SearchResult {
    // Each of these fields are only valid/used for certain filetypes:
    std::string path;
    Box* loader;

    enum filetype {
        SEARCH_ERROR,
        PY_SOURCE,
        PY_COMPILED,
        C_EXTENSION,
        PY_RESOURCE, /* Mac only */
        PKG_DIRECTORY,
        C_BUILTIN,
        PY_FROZEN,
        PY_CODERESOURCE, /* Mac only */
        IMP_HOOK
    } type;

    SearchResult(const std::string& path, filetype type) : path(path), type(type) {}
    SearchResult(std::string&& path, filetype type) : path(std::move(path)), type(type) {}
    SearchResult(Box* loader) : loader(loader), type(IMP_HOOK) {}
};

SearchResult findModule(const std::string& name, const std::string& full_name, BoxedList* path_list) {
    BoxedList* meta_path = static_cast<BoxedList*>(sys_module->getattr("meta_path"));
    if (!meta_path || meta_path->cls != list_cls)
        raiseExcHelper(RuntimeError, "sys.meta_path must be a list of import hooks");

    const static std::string find_module_str("find_module");
    for (int i = 0; i < meta_path->size; i++) {
        Box* finder = meta_path->elts->elts[i];

        auto path_pass = path_list ? path_list : None;
        Box* loader
            = callattr(finder, &find_module_str, CallattrFlags({.cls_only = false, .null_on_nonexistent = false }),
                       ArgPassSpec(2), boxString(full_name), path_pass, NULL, NULL, NULL);

        if (loader != None)
            return SearchResult(loader);
    }

    if (!path_list)
        path_list = getSysPath();

    if (path_list == NULL || path_list->cls != list_cls) {
        raiseExcHelper(RuntimeError, "sys.path must be a list of directory names");
    }

    BoxedList* path_hooks = static_cast<BoxedList*>(sys_module->getattr("path_hooks"));
    if (!path_hooks || path_hooks->cls != list_cls)
        raiseExcHelper(RuntimeError, "sys.path_hooks must be a list of import hooks");

    BoxedDict* path_importer_cache = static_cast<BoxedDict*>(sys_module->getattr("path_importer_cache"));
    if (!path_importer_cache || path_importer_cache->cls != dict_cls)
        raiseExcHelper(RuntimeError, "sys.path_importer_cache must be a dict");

    llvm::SmallString<128> joined_path;
    for (int i = 0; i < path_list->size; i++) {
        Box* _p = path_list->elts->elts[i];
        if (_p->cls != str_cls)
            continue;
        BoxedString* p = static_cast<BoxedString*>(_p);

        joined_path.clear();
        llvm::sys::path::append(joined_path, std::string(p->s), name);
        std::string dn(joined_path.str());

        llvm::sys::path::append(joined_path, "__init__.py");
        std::string fn(joined_path.str());

        PyObject* importer = get_path_importer(path_importer_cache, path_hooks, _p);
        if (importer == NULL)
            return SearchResult("", SearchResult::SEARCH_ERROR);

        if (importer != None) {
            auto path_pass = path_list ? path_list : None;
            Box* loader = callattr(importer, &find_module_str,
                                   CallattrFlags({.cls_only = false, .null_on_nonexistent = false }), ArgPassSpec(2),
                                   boxString(full_name), path_pass, NULL, NULL, NULL);
            if (loader != None)
                return SearchResult(loader);
        }

        if (pathExists(fn))
            return SearchResult(std::move(dn), SearchResult::PKG_DIRECTORY);

        joined_path.clear();
        llvm::sys::path::append(joined_path, std::string(p->s), name + ".py");
        fn = joined_path.str();

        if (pathExists(fn))
            return SearchResult(std::move(fn), SearchResult::PY_SOURCE);
    }

    return SearchResult("", SearchResult::SEARCH_ERROR);
}

/* Return the package that an import is being performed in.  If globals comes
   from the module foo.bar.bat (not itself a package), this returns the
   sys.modules entry for foo.bar.  If globals is from a package's __init__.py,
   the package's entry in sys.modules is returned, as a borrowed reference.

   The *name* of the returned package is returned in buf.

   If globals doesn't come from a package or a module in a package, or a
   corresponding entry is not found in sys.modules, Py_None is returned.
*/
static Box* getParent(Box* globals, int level, std::string& buf) {
    int orig_level = level;

    if (globals == NULL || globals == None || level == 0)
        return None;

    BoxedString* pkgname = static_cast<BoxedString*>(getattrInternal(globals, package_str, NULL));
    if (pkgname != NULL && pkgname != None) {
        /* __package__ is set, so use it */
        if (pkgname->cls != str_cls) {
            raiseExcHelper(ValueError, "__package__ set to non-string");
        }
        size_t len = pkgname->size();
        if (len == 0) {
            if (level > 0) {
                raiseExcHelper(ValueError, "Attempted relative import in non-package");
            }
            return None;
        }
        if (len > PATH_MAX) {
            raiseExcHelper(ValueError, "Package name too long");
        }
        buf += pkgname->s;
    } else {
        /* __package__ not set, so figure it out and set it */
        BoxedString* modname = static_cast<BoxedString*>(getattrInternal(globals, name_str, NULL));
        if (modname == NULL || modname->cls != str_cls)
            return None;

        Box* modpath = getattrInternal(globals, path_str, NULL);
        if (modpath != NULL) {
            /* __path__ is set, so modname is already the package name */
            if (modname->size() > PATH_MAX) {
                raiseExcHelper(ValueError, "Module name too long");
            }
            buf += modname->s;
            globals->setattr(package_str, modname, NULL);
        } else {
            /* Normal module, so work out the package name if any */
            size_t lastdot = modname->s.rfind('.');
            if (lastdot == std::string::npos && level > 0) {
                raiseExcHelper(ValueError, "Attempted relative import in non-package");
            }
            if (lastdot == std::string::npos) {
                globals->setattr(package_str, None, NULL);
                return None;
            }
            if (lastdot >= PATH_MAX) {
                raiseExcHelper(ValueError, "Module name too long");
            }

            buf = std::string(modname->s, 0, lastdot);
            globals->setattr(package_str, boxStringPtr(&buf), NULL);
        }
    }

    size_t dot = buf.size() - 1;
    while (--level > 0) {
        dot = buf.rfind('.', dot);
        if (dot == std::string::npos) {
            raiseExcHelper(ValueError, "Attempted relative import beyond toplevel package");
        }
        dot--;
    }

    buf = std::string(buf, 0, dot + 1);

    BoxedDict* sys_modules = getSysModulesDict();
    Box* boxed_name = boxStringPtr(&buf);
    Box* parent = sys_modules->d.find(boxed_name) != sys_modules->d.end() ? sys_modules->d[boxed_name] : NULL;
    if (parent == NULL) {
        if (orig_level < 1) {
            printf("Warning: Parent module '%.200s' not found "
                   "while handling absolute import\n",
                   buf.c_str());
        } else {
            raiseExcHelper(SystemError, "Parent module '%.200s' not loaded, "
                                        "cannot perform relative import",
                           buf.c_str());
        }
    }
    return parent;
    /* We expect, but can't guarantee, if parent != None, that:
       - parent.__name__ == buf
       - parent.__dict__ is globals
       If this is violated...  Who cares? */
}


static Box* importSub(const std::string& name, const std::string& full_name, Box* parent_module) {
    Box* boxed_name = boxStringPtr(&full_name);
    BoxedDict* sys_modules = getSysModulesDict();
    if (sys_modules->d.find(boxed_name) != sys_modules->d.end()) {
        return sys_modules->d[boxed_name];
    }

    BoxedList* path_list;
    if (parent_module == NULL || parent_module == None) {
        path_list = NULL;
    } else {
        path_list = static_cast<BoxedList*>(getattrInternal(parent_module, path_str, NULL));
        if (path_list == NULL || path_list->cls != list_cls) {
            return None;
        }
    }

    SearchResult sr = findModule(name, full_name, path_list);

    if (sr.type != SearchResult::SEARCH_ERROR) {
        Box* module;

        if (sr.type == SearchResult::PY_SOURCE)
            module = createAndRunModule(full_name, sr.path);
        else if (sr.type == SearchResult::PKG_DIRECTORY)
            module = createAndRunModule(full_name, sr.path + "/__init__.py", sr.path);
        else if (sr.type == SearchResult::IMP_HOOK) {
            const static std::string load_module_str("load_module");
            module = callattr(sr.loader, &load_module_str,
                              CallattrFlags({.cls_only = false, .null_on_nonexistent = false }), ArgPassSpec(1),
                              boxString(full_name), NULL, NULL, NULL, NULL);
        } else
            RELEASE_ASSERT(0, "%d", sr.type);

        if (parent_module && parent_module != None)
            parent_module->setattr(name, module, NULL);
        return module;
    }

    // TODO: these are a crude hack to help our tests, find a better way
    if (name == "basic_test")
        return importTestExtension("basic_test");
    if (name == "descr_test")
        return importTestExtension("descr_test");
    if (name == "slots_test")
        return importTestExtension("slots_test");

    return None;
}

static void markMiss(std::string& name) {
    BoxedDict* modules = getSysModulesDict();
    Box* b_name = boxStringPtr(&name);
    modules->d[b_name] = None;
}

/* altmod is either None or same as mod */
static bool loadNext(Box* mod, Box* altmod, std::string& name, std::string& buf, Box** rtn) {
    size_t dot = name.find('.');
    size_t len;
    Box* result;
    bool call_again = true;

    if (name.size() == 0) {
        /* completely empty module name should only happen in
           'from . import' (or '__import__("")')*/
        *rtn = mod;
        return false;
    }

    std::string local_name(name);
    if (dot == std::string::npos) {
        len = name.size();
        call_again = false;
    } else {
        name = name.substr(dot + 1);
        len = dot;
    }
    if (len == 0) {
        raiseExcHelper(ValueError, "Empty module name");
    }

    if (buf.size() != 0)
        buf += ".";
    if (buf.size() >= PATH_MAX) {
        raiseExcHelper(ValueError, "Module name too long");
    }

    std::string subname(local_name.substr(0, len));
    buf += subname;

    result = importSub(subname, buf, mod);
    if (result == None && altmod != mod) {
        /* Here, altmod must be None and mod must not be None */
        result = importSub(subname, subname, altmod);
        if (result != NULL && result != None) {
            markMiss(buf);

            buf = subname;
        }
    }
    if (result == NULL) {
        *rtn = NULL;
        return false;
    }

    if (result == None)
        raiseExcHelper(ImportError, "No module named %.200s", local_name.c_str());

    *rtn = result;
    return call_again;
}

static void ensureFromlist(Box* module, Box* fromlist, std::string& buf, bool recursive);
<<<<<<< HEAD
Box* importModuleLevel(const std::string& name, Box* globals, Box* from_imports, int level) {
=======
Box* importModuleLevel(std::string* name, Box* globals, Box* from_imports, int level) {
    assert(!globals || globals == None || isSubclass(globals->cls, module_cls));
>>>>>>> e95b1c58
    bool return_first = from_imports == None;

    static StatCounter slowpath_import("slowpath_import");
    slowpath_import.log();

    std::string buf;
    Box* parent = getParent(globals, level, buf);
    if (!parent)
        return NULL;

    // make a copy of the string we pass in, since loadNext while
    // modify the string as we load the modules along the path.
    std::string _name = name;

    Box* head;
    bool again = loadNext(parent, level < 0 ? NULL : parent, _name, buf, &head);
    if (head == NULL)
        return NULL;

    Box* tail = head;
    while (again) {
        Box* next;
        again = loadNext(tail, tail, _name, buf, &next);
        if (next == NULL) {
            return NULL;
        }
        tail = next;
    }
    if (tail == None) {
        /* If tail is Py_None, both get_parent and load_next found
           an empty module name: someone called __import__("") or
           doctored faulty bytecode */
        raiseExcHelper(ValueError, "Empty module name");
    }

    Box* module = return_first ? head : tail;
    if (from_imports != None) {
        ensureFromlist(module, from_imports, buf, false);
    }
    return module;
}

extern "C" void _PyImport_AcquireLock() noexcept {
    // TODO: currently no import lock!
}

extern "C" int _PyImport_ReleaseLock() noexcept {
    // TODO: currently no import lock!
    return 1;
}

extern "C" void _PyImport_ReInitLock() noexcept {
    // TODO: currently no import lock!
}

extern "C" PyObject* PyImport_ImportModuleNoBlock(const char* name) noexcept {
    return PyImport_ImportModule(name);
}

// This function has the same behaviour as __import__()
extern "C" PyObject* PyImport_ImportModuleLevel(const char* name, PyObject* globals, PyObject* locals,
                                                PyObject* fromlist, int level) noexcept {
    try {
        std::string module_name = name;
        return importModuleLevel(module_name, globals, fromlist ? fromlist : None, level);
    } catch (ExcInfo e) {
        setCAPIException(e);
        return NULL;
    }
}

static void ensureFromlist(Box* module, Box* fromlist, std::string& buf, bool recursive) {
    if (getattrInternal(module, path_str, NULL) == NULL) {
        // If it's not a package, then there's no sub-importing to do
        return;
    }

    for (Box* _s : fromlist->pyElements()) {
        assert(_s->cls == str_cls);
        BoxedString* s = static_cast<BoxedString*>(_s);

        if (s->s[0] == '*') {
            // If __all__ contains a '*', just skip it:
            if (recursive)
                continue;

            Box* all = getattrInternal(module, all_str, NULL);
            if (all) {
                ensureFromlist(module, all, buf, true);
            }
            continue;
        }

        Box* attr = getattrInternal(module, s->s, NULL);
        if (attr != NULL)
            continue;

        // Just want to import it and add it to the modules list for now:
        importSub(s->s, (llvm::Twine(buf) + "." + s->s).str(), module);
    }
}

extern "C" PyObject* PyImport_ImportModule(const char* name) noexcept {
    if (strcmp("__builtin__", name) == 0)
        return builtins_module;

    try {
        // TODO: check if this has the same behaviour as the cpython implementation
        std::string str = name;
        return import(0, None, &str);
    } catch (ExcInfo e) {
        setCAPIException(e);
        return NULL;
    }
}

/* Get the module object corresponding to a module name.
   First check the modules dictionary if there's one there,
   if not, create a new one and insert it in the modules dictionary.
   Because the former action is most common, THIS DOES NOT RETURN A
   'NEW' REFERENCE! */

extern "C" PyObject* PyImport_AddModule(const char* name) noexcept {
    try {
        PyObject* modules = getSysModulesDict();
        PyObject* m = PyDict_GetItemString(modules, name);

        if (m != NULL && m->cls == module_cls)
            return m;
        return createModule(name, name);
    } catch (ExcInfo e) {
        setCAPIException(e);
        return NULL;
    }
}

extern "C" PyObject* PyImport_ExecCodeModuleEx(char* name, PyObject* co, char* pathname) noexcept {
    try {
        RELEASE_ASSERT(co->cls == str_cls, "");
        BoxedString* code = (BoxedString*)co;

        BoxedModule* module = (BoxedModule*)PyImport_AddModule(name);
        if (module == NULL)
            return NULL;

        AST_Module* ast = parse_string(code->data());
        compileAndRunModule(ast, module);
        module->setattr("__file__", boxString(pathname), NULL);
        return module;
    } catch (ExcInfo e) {
        setCAPIException(e);
        return NULL;
    }
}

static int isdir(const char* path) {
    struct stat statbuf;
    return stat(path, &statbuf) == 0 && S_ISDIR(statbuf.st_mode);
}

Box* nullImporterInit(Box* self, Box* _path) {
    RELEASE_ASSERT(self->cls == null_importer_cls, "");

    if (_path->cls != str_cls)
        raiseExcHelper(TypeError, "must be string, not %s", getTypeName(_path));

    BoxedString* path = (BoxedString*)_path;
    if (path->s.empty())
        raiseExcHelper(ImportError, "empty pathname");

    if (isdir(path->data()))
        raiseExcHelper(ImportError, "existing directory");

    return None;
}

Box* nullImporterFindModule(Box* self, Box* fullname, Box* path) {
    return None;
}

extern "C" Box* import(int level, Box* from_imports, const std::string* module_name) {
    std::string _module_name(*module_name);
    return importModuleLevel(_module_name, getCurrentModule(), from_imports, level);
}

Box* impFindModule(Box* _name, BoxedList* path) {
    _name = coerceUnicodeToStr(_name);
    RELEASE_ASSERT(_name->cls == str_cls, "");

    BoxedString* name = static_cast<BoxedString*>(_name);
    BoxedList* path_list = path && path != None ? path : getSysPath();

    SearchResult sr = findModule(name->s, name->s, path_list);
    if (sr.type == SearchResult::SEARCH_ERROR)
        raiseExcHelper(ImportError, "%s", name->data());

    if (sr.type == SearchResult::PY_SOURCE) {
        Box* path = boxString(sr.path);
        Box* mode = boxStrConstant("r");
        Box* f = runtimeCall(file_cls, ArgPassSpec(2), path, mode, NULL, NULL, NULL);
        return BoxedTuple::create({ f, path, BoxedTuple::create({ boxStrConstant(".py"), mode, boxInt(sr.type) }) });
    }

    if (sr.type == SearchResult::PKG_DIRECTORY) {
        Box* path = boxString(sr.path);
        Box* mode = EmptyString;
        return BoxedTuple::create({ None, path, BoxedTuple::create({ mode, mode, boxInt(sr.type) }) });
    }

    Py_FatalError("unimplemented");
}

Box* impLoadModule(Box* _name, Box* _file, Box* _pathname, Box** args) {
    Box* _description = args[0];

    RELEASE_ASSERT(_name->cls == str_cls, "");
    RELEASE_ASSERT(_file == None, "");
    RELEASE_ASSERT(_pathname->cls == str_cls, "");
    RELEASE_ASSERT(_description->cls == tuple_cls, "");

    BoxedString* name = (BoxedString*)_name;
    BoxedString* pathname = (BoxedString*)_pathname;
    BoxedTuple* description = (BoxedTuple*)_description;

    RELEASE_ASSERT(description->size() == 3, "");
    BoxedString* suffix = (BoxedString*)description->elts[0];
    BoxedString* mode = (BoxedString*)description->elts[1];
    BoxedInt* type = (BoxedInt*)description->elts[2];

    RELEASE_ASSERT(suffix->cls == str_cls, "");
    RELEASE_ASSERT(mode->cls == str_cls, "");
    RELEASE_ASSERT(type->cls == int_cls, "");

    RELEASE_ASSERT(suffix->s.empty(), "");
    RELEASE_ASSERT(mode->s.empty(), "");

    if (type->n == SearchResult::PKG_DIRECTORY) {
        return createAndRunModule(name->s, (llvm::Twine(pathname->s) + "/__init__.py").str(), pathname->s);
    }

    Py_FatalError("unimplemented");
}

Box* impGetSuffixes() {
    BoxedList* list = new BoxedList;
    // For now only add *.py
    listAppendInternal(
        list, BoxedTuple::create({ boxStrConstant(".py"), boxStrConstant("U"), boxInt(SearchResult::PY_SOURCE) }));
    return list;
}

Box* impAcquireLock() {
    _PyImport_AcquireLock();
    checkAndThrowCAPIException();
    return None;
}

Box* impReleaseLock() {
    _PyImport_ReleaseLock();
    checkAndThrowCAPIException();
    return None;
}

void setupImport() {
    BoxedModule* imp_module
        = createModule("imp", "__builtin__", "'This module provides the components needed to build your own\n"
                                             "__import__ function.  Undocumented functions are obsolete.'");

    imp_module->giveAttr("PY_SOURCE", boxInt(SearchResult::PY_SOURCE));
    imp_module->giveAttr("PY_COMPILED", boxInt(SearchResult::PY_COMPILED));
    imp_module->giveAttr("C_EXTENSION", boxInt(SearchResult::C_EXTENSION));
    imp_module->giveAttr("PKG_DIRECTORY", boxInt(SearchResult::PKG_DIRECTORY));
    imp_module->giveAttr("C_BUILTIN", boxInt(SearchResult::C_BUILTIN));
    imp_module->giveAttr("PY_FROZEN", boxInt(SearchResult::PY_FROZEN));

    null_importer_cls = BoxedHeapClass::create(type_cls, object_cls, NULL, 0, 0, sizeof(Box), false, "NullImporter");
    null_importer_cls->giveAttr(
        "__init__", new BoxedFunction(boxRTFunction((void*)nullImporterInit, NONE, 2, 1, false, false), { None }));
    null_importer_cls->giveAttr(
        "find_module",
        new BoxedBuiltinFunctionOrMethod(boxRTFunction((void*)nullImporterFindModule, NONE, 2, 1, false, false),
                                         "find_module", { None }));
    null_importer_cls->freeze();
    imp_module->giveAttr("NullImporter", null_importer_cls);

    CLFunction* find_module_func
        = boxRTFunction((void*)impFindModule, UNKNOWN, 2, 1, false, false, ParamNames({ "name", "path" }, "", ""));
    imp_module->giveAttr("find_module", new BoxedBuiltinFunctionOrMethod(find_module_func, "find_module", { None }));

    CLFunction* load_module_func = boxRTFunction((void*)impLoadModule, UNKNOWN, 4,
                                                 ParamNames({ "name", "file", "pathname", "description" }, "", ""));

    imp_module->giveAttr("load_module", new BoxedBuiltinFunctionOrMethod(load_module_func, "load_module"));

    imp_module->giveAttr("get_suffixes", new BoxedBuiltinFunctionOrMethod(
                                             boxRTFunction((void*)impGetSuffixes, UNKNOWN, 0), "get_suffixes"));
    imp_module->giveAttr("acquire_lock", new BoxedBuiltinFunctionOrMethod(boxRTFunction((void*)impAcquireLock, NONE, 0),
                                                                          "acquire_lock"));
    imp_module->giveAttr("release_lock", new BoxedBuiltinFunctionOrMethod(boxRTFunction((void*)impReleaseLock, NONE, 0),
                                                                          "release_lock"));
}
}<|MERGE_RESOLUTION|>--- conflicted
+++ resolved
@@ -441,12 +441,8 @@
 }
 
 static void ensureFromlist(Box* module, Box* fromlist, std::string& buf, bool recursive);
-<<<<<<< HEAD
 Box* importModuleLevel(const std::string& name, Box* globals, Box* from_imports, int level) {
-=======
-Box* importModuleLevel(std::string* name, Box* globals, Box* from_imports, int level) {
     assert(!globals || globals == None || isSubclass(globals->cls, module_cls));
->>>>>>> e95b1c58
     bool return_first = from_imports == None;
 
     static StatCounter slowpath_import("slowpath_import");
