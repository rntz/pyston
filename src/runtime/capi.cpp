// Copyright (c) 2014-2015 Dropbox, Inc.
//
// Licensed under the Apache License, Version 2.0 (the "License");
// you may not use this file except in compliance with the License.
// You may obtain a copy of the License at
//
//    http://www.apache.org/licenses/LICENSE-2.0
//
// Unless required by applicable law or agreed to in writing, software
// distributed under the License is distributed on an "AS IS" BASIS,
// WITHOUT WARRANTIES OR CONDITIONS OF ANY KIND, either express or implied.
// See the License for the specific language governing permissions and
// limitations under the License.

#include <dlfcn.h>
#include <fcntl.h>
#include <stdarg.h>
#include <string.h>

#include "Python.h"

#include "llvm/Support/ErrorHandling.h" // For llvm_unreachable

#include "capi/types.h"
#include "core/threading.h"
#include "core/types.h"
#include "runtime/classobj.h"
#include "runtime/file.h"
#include "runtime/import.h"
#include "runtime/objmodel.h"
#include "runtime/rewrite_args.h"
#include "runtime/traceback.h"
#include "runtime/types.h"

namespace pyston {

BoxedClass* method_cls;

#define MAKE_CHECK(NAME, cls_name)                                                                                     \
    extern "C" bool _Py##NAME##_Check(PyObject* op) noexcept { return isSubclass(op->cls, cls_name); }

MAKE_CHECK(Int, int_cls)
MAKE_CHECK(String, str_cls)
MAKE_CHECK(Long, long_cls)
MAKE_CHECK(List, list_cls)
MAKE_CHECK(Tuple, tuple_cls)
MAKE_CHECK(Dict, dict_cls)
MAKE_CHECK(Slice, slice_cls)
MAKE_CHECK(Type, type_cls)

#ifdef Py_USING_UNICODE
MAKE_CHECK(Unicode, unicode_cls)
#endif

#undef MAKE_CHECK
#undef MAKE_CHECK2

extern "C" bool _PyIndex_Check(PyObject* op) noexcept {
    // TODO this is wrong (the CPython version checks for things that can be coerced to a number):
    return PyInt_Check(op);
}

extern "C" bool _PyObject_CheckBuffer(PyObject* obj) noexcept {
    return ((Py_TYPE(obj)->tp_as_buffer != NULL) && (PyType_HasFeature(Py_TYPE(obj), Py_TPFLAGS_HAVE_NEWBUFFER))
            && (Py_TYPE(obj)->tp_as_buffer->bf_getbuffer != NULL));
}

extern "C" {
int Py_Py3kWarningFlag;
}

BoxedClass* capifunc_cls;

BoxedClass* wrapperdescr_cls, *wrapperobject_cls;

Box* BoxedWrapperDescriptor::__get__(BoxedWrapperDescriptor* self, Box* inst, Box* owner) {
    RELEASE_ASSERT(self->cls == wrapperdescr_cls, "");

    if (inst == None)
        return self;

    if (!isSubclass(inst->cls, self->type))
        raiseExcHelper(TypeError, "Descriptor '' for '%s' objects doesn't apply to '%s' object",
                       getFullNameOfClass(self->type).c_str(), getFullTypeName(inst).c_str());

    return new BoxedWrapperObject(self, inst);
}

extern "C" int PyObject_AsCharBuffer(PyObject* obj, const char** buffer, Py_ssize_t* buffer_len) noexcept {
    Py_FatalError("unimplemented");
}

// copied from CPython's getargs.c:
extern "C" int PyBuffer_FillInfo(Py_buffer* view, PyObject* obj, void* buf, Py_ssize_t len, int readonly,
                                 int flags) noexcept {
    if (view == NULL)
        return 0;
    if (((flags & PyBUF_WRITABLE) == PyBUF_WRITABLE) && (readonly == 1)) {
        // Don't support PyErr_SetString yet:
        assert(0);
        // PyErr_SetString(PyExc_BufferError, "Object is not writable.");
        // return -1;
    }

    view->obj = obj;
    if (obj)
        Py_INCREF(obj);
    view->buf = buf;
    view->len = len;
    view->readonly = readonly;
    view->itemsize = 1;
    view->format = NULL;
    if ((flags & PyBUF_FORMAT) == PyBUF_FORMAT)
        view->format = "B";
    view->ndim = 1;
    view->shape = NULL;
    if ((flags & PyBUF_ND) == PyBUF_ND)
        view->shape = &(view->len);
    view->strides = NULL;
    if ((flags & PyBUF_STRIDES) == PyBUF_STRIDES)
        view->strides = &(view->itemsize);
    view->suboffsets = NULL;
    view->internal = NULL;
    return 0;
}

extern "C" void PyBuffer_Release(Py_buffer* view) noexcept {
    if (!view->buf) {
        assert(!view->obj);
        return;
    }

    PyObject* obj = view->obj;
    assert(obj);
    assert(obj->cls == str_cls);
    if (obj && Py_TYPE(obj)->tp_as_buffer && Py_TYPE(obj)->tp_as_buffer->bf_releasebuffer)
        Py_TYPE(obj)->tp_as_buffer->bf_releasebuffer(obj, view);
    Py_XDECREF(obj);
    view->obj = NULL;
}

extern "C" void _PyErr_BadInternalCall(const char* filename, int lineno) noexcept {
    Py_FatalError("unimplemented");
}

extern "C" PyVarObject* PyObject_InitVar(PyVarObject* op, PyTypeObject* tp, Py_ssize_t size) noexcept {
    assert(gc::isValidGCObject(op));
    assert(gc::isValidGCObject(tp));

    RELEASE_ASSERT(op, "");
    RELEASE_ASSERT(tp, "");
    Py_TYPE(op) = tp;
    op->ob_size = size;
    return op;
}

extern "C" void PyObject_Free(void* p) noexcept {
    gc::gc_free(p);
    ASSERT(0, "I think this is good enough but I'm not sure; should test");
}

extern "C" PyObject* PyObject_Format(PyObject* obj, PyObject* format_spec) noexcept {
    PyObject* empty = NULL;
    PyObject* result = NULL;
#ifdef Py_USING_UNICODE
    int spec_is_unicode;
    int result_is_unicode;
#endif

    /* If no format_spec is provided, use an empty string */
    if (format_spec == NULL) {
        empty = PyString_FromStringAndSize(NULL, 0);
        format_spec = empty;
    }

/* Check the format_spec type, and make sure it's str or unicode */
#ifdef Py_USING_UNICODE
    if (PyUnicode_Check(format_spec))
        spec_is_unicode = 1;
    else if (PyString_Check(format_spec))
        spec_is_unicode = 0;
    else {
#else
    if (!PyString_Check(format_spec)) {
#endif
        PyErr_Format(PyExc_TypeError, "format expects arg 2 to be string "
                                      "or unicode, not %.100s",
                     Py_TYPE(format_spec)->tp_name);
        goto done;
    }

    /* Check for a __format__ method and call it. */
    if (PyInstance_Check(obj)) {
        /* We're an instance of a classic class */
        PyObject* bound_method = PyObject_GetAttrString(obj, "__format__");
        if (bound_method != NULL) {
            result = PyObject_CallFunctionObjArgs(bound_method, format_spec, NULL);
            Py_DECREF(bound_method);
        } else {
            PyObject* self_as_str = NULL;
            PyObject* format_method = NULL;
            Py_ssize_t format_len;

            PyErr_Clear();
/* Per the PEP, convert to str (or unicode,
   depending on the type of the format
   specifier).  For new-style classes, this
   logic is done by object.__format__(). */
#ifdef Py_USING_UNICODE
            if (spec_is_unicode) {
                format_len = PyUnicode_GET_SIZE(format_spec);
                self_as_str = PyObject_Unicode(obj);
            } else
#endif
            {
                format_len = PyString_GET_SIZE(format_spec);
                self_as_str = PyObject_Str(obj);
            }
            if (self_as_str == NULL)
                goto done1;

            if (format_len > 0) {
                /* See the almost identical code in
                   typeobject.c for new-style
                   classes. */
                if (PyErr_WarnEx(PyExc_PendingDeprecationWarning, "object.__format__ with a non-empty "
                                                                  "format string is deprecated",
                                 1) < 0) {
                    goto done1;
                }
                /* Eventually this will become an
                   error:
                PyErr_Format(PyExc_TypeError,
                   "non-empty format string passed to "
                   "object.__format__");
                goto done1;
                */
            }

            /* Then call str.__format__ on that result */
            format_method = PyObject_GetAttrString(self_as_str, "__format__");
            if (format_method == NULL) {
                goto done1;
            }
            result = PyObject_CallFunctionObjArgs(format_method, format_spec, NULL);
        done1:
            Py_XDECREF(self_as_str);
            Py_XDECREF(format_method);
            if (result == NULL)
                goto done;
        }
    } else {
        /* Not an instance of a classic class, use the code
           from py3k */
        static PyObject* format_cache = NULL;

        /* Find the (unbound!) __format__ method (a borrowed
           reference) */
        PyObject* method = _PyObject_LookupSpecial(obj, "__format__", &format_cache);
        if (method == NULL) {
            if (!PyErr_Occurred())
                PyErr_Format(PyExc_TypeError, "Type %.100s doesn't define __format__", Py_TYPE(obj)->tp_name);
            goto done;
        }
        /* And call it. */
        result = PyObject_CallFunctionObjArgs(method, format_spec, NULL);
        Py_DECREF(method);
    }

    if (result == NULL)
        goto done;

/* Check the result type, and make sure it's str or unicode */
#ifdef Py_USING_UNICODE
    if (PyUnicode_Check(result))
        result_is_unicode = 1;
    else if (PyString_Check(result))
        result_is_unicode = 0;
    else {
#else
    if (!PyString_Check(result)) {
#endif
        PyErr_Format(PyExc_TypeError, "%.100s.__format__ must return string or "
                                      "unicode, not %.100s",
                     Py_TYPE(obj)->tp_name, Py_TYPE(result)->tp_name);
        Py_DECREF(result);
        result = NULL;
        goto done;
    }

/* Convert to unicode, if needed.  Required if spec is unicode
   and result is str */
#ifdef Py_USING_UNICODE
    if (spec_is_unicode && !result_is_unicode) {
        PyObject* tmp = PyObject_Unicode(result);
        /* This logic works whether or not tmp is NULL */
        Py_DECREF(result);
        result = tmp;
    }
#endif

done:
    Py_XDECREF(empty);
    return result;
}


extern "C" PyObject* PyObject_GetAttr(PyObject* o, PyObject* attr_name) noexcept {
    if (!isSubclass(attr_name->cls, str_cls)) {
        PyErr_Format(PyExc_TypeError, "attribute name must be string, not '%.200s'", Py_TYPE(attr_name)->tp_name);
        return NULL;
    }

    try {
        return getattr(o, static_cast<BoxedString*>(attr_name)->s.c_str());
    } catch (ExcInfo e) {
        Py_FatalError("unimplemented");
    }
}

extern "C" PyObject* PyObject_GenericGetAttr(PyObject* o, PyObject* name) noexcept {
    try {
        return getattr(o, static_cast<BoxedString*>(name)->s.c_str());
    } catch (ExcInfo e) {
        setCAPIException(e);
        return NULL;
    }
}

extern "C" PyObject* PyObject_GetItem(PyObject* o, PyObject* key) noexcept {
    try {
        return getitem(o, key);
    } catch (ExcInfo e) {
        setCAPIException(e);
        return NULL;
    }
}

extern "C" int PyObject_SetItem(PyObject* o, PyObject* key, PyObject* v) noexcept {
    Py_FatalError("unimplemented");
}

extern "C" int PyObject_DelItem(PyObject* o, PyObject* key) noexcept {
    Py_FatalError("unimplemented");
}

extern "C" PyObject* PyObject_RichCompare(PyObject* o1, PyObject* o2, int opid) noexcept {
    Py_FatalError("unimplemented");
}

extern "C" {
int _Py_SwappedOp[] = { Py_GT, Py_GE, Py_EQ, Py_NE, Py_LT, Py_LE };
}

extern "C" long PyObject_Hash(PyObject* o) noexcept {
    try {
        return hash(o)->n;
    } catch (ExcInfo e) {
        Py_FatalError("unimplemented");
    }
}

extern "C" long PyObject_HashNotImplemented(PyObject* self) noexcept {
    PyErr_Format(PyExc_TypeError, "unhashable type: '%.200s'", Py_TYPE(self)->tp_name);
    return -1;
}

extern "C" PyObject* _PyObject_NextNotImplemented(PyObject* self) noexcept {
    PyErr_Format(PyExc_TypeError, "'%.200s' object is not iterable", Py_TYPE(self)->tp_name);
    return NULL;
}

extern "C" long _Py_HashPointer(void* p) noexcept {
    long x;
    size_t y = (size_t)p;
    /* bottom 3 or 4 bits are likely to be 0; rotate y by 4 to avoid
       excessive hash collisions for dicts and sets */
    y = (y >> 4) | (y << (8 * SIZEOF_VOID_P - 4));
    x = (long)y;
    if (x == -1)
        x = -2;
    return x;
}

extern "C" int PyObject_IsTrue(PyObject* o) noexcept {
    try {
        return nonzero(o);
    } catch (ExcInfo e) {
        Py_FatalError("unimplemented");
    }
}


extern "C" int PyObject_Not(PyObject* o) noexcept {
    Py_FatalError("unimplemented");
}

extern "C" PyObject* PyEval_CallObjectWithKeywords(PyObject* func, PyObject* arg, PyObject* kw) noexcept {
    PyObject* result;

    if (arg == NULL) {
        arg = PyTuple_New(0);
        if (arg == NULL)
            return NULL;
    } else if (!PyTuple_Check(arg)) {
        PyErr_SetString(PyExc_TypeError, "argument list must be a tuple");
        return NULL;
    } else
        Py_INCREF(arg);

    if (kw != NULL && !PyDict_Check(kw)) {
        PyErr_SetString(PyExc_TypeError, "keyword list must be a dictionary");
        Py_DECREF(arg);
        return NULL;
    }

    result = PyObject_Call(func, arg, kw);
    Py_DECREF(arg);
    return result;
}

extern "C" PyObject* PyObject_Call(PyObject* callable_object, PyObject* args, PyObject* kw) noexcept {
    try {
        if (kw)
            return runtimeCall(callable_object, ArgPassSpec(0, 0, true, true), args, kw, NULL, NULL, NULL);
        else
            return runtimeCall(callable_object, ArgPassSpec(0, 0, true, false), args, NULL, NULL, NULL, NULL);
    } catch (ExcInfo e) {
        setCAPIException(e);
        return NULL;
    }
}

extern "C" void PyObject_ClearWeakRefs(PyObject* object) noexcept {
    Py_FatalError("unimplemented");
}

extern "C" int PyObject_GetBuffer(PyObject* obj, Py_buffer* view, int flags) noexcept {
    if (!PyObject_CheckBuffer(obj)) {
        printf("%s\n", obj->cls->tp_name);
        PyErr_Format(PyExc_TypeError, "'%100s' does not have the buffer interface", Py_TYPE(obj)->tp_name);
        return -1;
    }
    return (*(obj->cls->tp_as_buffer->bf_getbuffer))(obj, view, flags);
}

extern "C" int PyObject_Print(PyObject* obj, FILE* fp, int flags) noexcept {
    Py_FatalError("unimplemented");
};

extern "C" PyObject* PySequence_Repeat(PyObject* o, Py_ssize_t count) noexcept {
    Py_FatalError("unimplemented");
}

extern "C" PyObject* PySequence_InPlaceConcat(PyObject* o1, PyObject* o2) noexcept {
    Py_FatalError("unimplemented");
}

extern "C" PyObject* PySequence_InPlaceRepeat(PyObject* o, Py_ssize_t count) noexcept {
    Py_FatalError("unimplemented");
}

extern "C" PyObject* PySequence_GetItem(PyObject* o, Py_ssize_t i) noexcept {
    try {
        // Not sure if this is really the same:
        return getitem(o, boxInt(i));
    } catch (ExcInfo e) {
        setCAPIException(e);
        return NULL;
    }
}

extern "C" PyObject* PySequence_GetSlice(PyObject* o, Py_ssize_t i1, Py_ssize_t i2) noexcept {
    try {
        // Not sure if this is really the same:
        return getitem(o, new BoxedSlice(boxInt(i1), boxInt(i2), None));
    } catch (ExcInfo e) {
        Py_FatalError("unimplemented");
    }
}

extern "C" int PySequence_SetItem(PyObject* o, Py_ssize_t i, PyObject* v) noexcept {
    Py_FatalError("unimplemented");
}

extern "C" int PySequence_DelItem(PyObject* o, Py_ssize_t i) noexcept {
    Py_FatalError("unimplemented");
}

extern "C" int PySequence_SetSlice(PyObject* o, Py_ssize_t i1, Py_ssize_t i2, PyObject* v) noexcept {
    Py_FatalError("unimplemented");
}

extern "C" int PySequence_DelSlice(PyObject* o, Py_ssize_t i1, Py_ssize_t i2) noexcept {
    Py_FatalError("unimplemented");
}

extern "C" Py_ssize_t PySequence_Count(PyObject* o, PyObject* value) noexcept {
    Py_FatalError("unimplemented");
}

extern "C" int PySequence_Contains(PyObject* o, PyObject* value) noexcept {
    Py_FatalError("unimplemented");
}

extern "C" Py_ssize_t PySequence_Index(PyObject* o, PyObject* value) noexcept {
    Py_FatalError("unimplemented");
}

extern "C" PyObject* PySequence_Tuple(PyObject* o) noexcept {
    if (o->cls == tuple_cls)
        return o;

    Py_FatalError("unimplemented");
}

extern "C" PyObject* PySequence_Fast(PyObject* o, const char* m) noexcept {
    Py_FatalError("unimplemented");
}

extern "C" PyObject* PyIter_Next(PyObject* iter) noexcept {
    static const std::string next_str("next");
    try {
        return callattr(iter, &next_str, CallattrFlags({.cls_only = true, .null_on_nonexistent = false }),
                        ArgPassSpec(0), NULL, NULL, NULL, NULL, NULL);
    } catch (ExcInfo e) {
        setCAPIException(e);
        return NULL;
    }
}

extern "C" int PyCallable_Check(PyObject* x) noexcept {
    if (x == NULL)
        return 0;

    static const std::string call_attr("__call__");
    return typeLookup(x->cls, call_attr, NULL) != NULL;
}

extern "C" int Py_FlushLine(void) noexcept {
    PyObject* f = PySys_GetObject("stdout");
    if (f == NULL)
        return 0;
    if (!PyFile_SoftSpace(f, 0))
        return 0;
    return PyFile_WriteString("\n", f);
}

extern "C" void PyErr_NormalizeException(PyObject** exc, PyObject** val, PyObject** tb) noexcept {
    PyObject* type = *exc;
    PyObject* value = *val;
    PyObject* inclass = NULL;
    PyObject* initial_tb = NULL;
    PyThreadState* tstate = NULL;

    if (type == NULL) {
        /* There was no exception, so nothing to do. */
        return;
    }

    /* If PyErr_SetNone() was used, the value will have been actually
       set to NULL.
    */
    if (!value) {
        value = Py_None;
        Py_INCREF(value);
    }

    if (PyExceptionInstance_Check(value))
        inclass = PyExceptionInstance_Class(value);

    /* Normalize the exception so that if the type is a class, the
       value will be an instance.
    */
    if (PyExceptionClass_Check(type)) {
        /* if the value was not an instance, or is not an instance
           whose class is (or is derived from) type, then use the
           value as an argument to instantiation of the type
           class.
        */
        if (!inclass || !PyObject_IsSubclass(inclass, type)) {
            PyObject* args, *res;

            if (value == Py_None)
                args = PyTuple_New(0);
            else if (PyTuple_Check(value)) {
                Py_INCREF(value);
                args = value;
            } else
                args = PyTuple_Pack(1, value);

            if (args == NULL)
                goto finally;
            res = PyEval_CallObject(type, args);
            Py_DECREF(args);
            if (res == NULL)
                goto finally;
            Py_DECREF(value);
            value = res;
        }
        /* if the class of the instance doesn't exactly match the
           class of the type, believe the instance
        */
        else if (inclass != type) {
            Py_DECREF(type);
            type = inclass;
            Py_INCREF(type);
        }
    }
    *exc = type;
    *val = value;
    return;
finally:
    Py_DECREF(type);
    Py_DECREF(value);
    /* If the new exception doesn't set a traceback and the old
       exception had a traceback, use the old traceback for the
       new exception.  It's better than nothing.
    */
    initial_tb = *tb;
    PyErr_Fetch(exc, val, tb);
    if (initial_tb != NULL) {
        if (*tb == NULL)
            *tb = initial_tb;
        else
            Py_DECREF(initial_tb);
    }
    /* normalize recursively */
    tstate = PyThreadState_GET();
    if (++tstate->recursion_depth > Py_GetRecursionLimit()) {
        --tstate->recursion_depth;
        /* throw away the old exception... */
        Py_DECREF(*exc);
        Py_DECREF(*val);
        /* ... and use the recursion error instead */
        *exc = PyExc_RuntimeError;
        *val = PyExc_RecursionErrorInst;
        Py_INCREF(*exc);
        Py_INCREF(*val);
        /* just keeping the old traceback */
        return;
    }
    PyErr_NormalizeException(exc, val, tb);
    --tstate->recursion_depth;
}

void setCAPIException(const ExcInfo& e) {
    cur_thread_state.curexc_type = e.type;
    cur_thread_state.curexc_value = e.value;
    cur_thread_state.curexc_traceback = e.traceback;
}

void throwCAPIException() {
    checkAndThrowCAPIException();
    raiseExcHelper(SystemError, "error return without exception set");
}

void checkAndThrowCAPIException() {
    Box* _type = cur_thread_state.curexc_type;
    if (!_type)
        assert(!cur_thread_state.curexc_value);

    if (_type) {
        BoxedClass* type = static_cast<BoxedClass*>(_type);
        assert(isInstance(_type, type_cls) && isSubclass(static_cast<BoxedClass*>(type), BaseException)
               && "Only support throwing subclass of BaseException for now");

        Box* value = cur_thread_state.curexc_value;
        if (!value)
            value = None;

        Box* tb = cur_thread_state.curexc_traceback;
        if (!tb)
            tb = None;

        // This is similar to PyErr_NormalizeException:
        if (!isInstance(value, type)) {
            if (value->cls == tuple_cls) {
                value = runtimeCall(cur_thread_state.curexc_type, ArgPassSpec(0, 0, true, false), value, NULL, NULL,
                                    NULL, NULL);
            } else if (value == None) {
                value = runtimeCall(cur_thread_state.curexc_type, ArgPassSpec(0), NULL, NULL, NULL, NULL, NULL);
            } else {
                value = runtimeCall(cur_thread_state.curexc_type, ArgPassSpec(1), value, NULL, NULL, NULL, NULL);
            }
        }

        RELEASE_ASSERT(value->cls == type, "unsupported");

        PyErr_Clear();
        if (tb != None)
            raiseRaw(ExcInfo(value->cls, value, tb));
        raiseExc(value);
    }
}

extern "C" void PyErr_Restore(PyObject* type, PyObject* value, PyObject* traceback) noexcept {
    cur_thread_state.curexc_type = type;
    cur_thread_state.curexc_value = value;
    cur_thread_state.curexc_traceback = traceback;
}

extern "C" void PyErr_Clear() noexcept {
    PyErr_Restore(NULL, NULL, NULL);
}

extern "C" void PyErr_SetString(PyObject* exception, const char* string) noexcept {
    PyErr_SetObject(exception, boxStrConstant(string));
}

extern "C" void PyErr_SetObject(PyObject* exception, PyObject* value) noexcept {
    PyErr_Restore(exception, value, NULL);
}

extern "C" PyObject* PyErr_Format(PyObject* exception, const char* format, ...) noexcept {
    va_list vargs;
    PyObject* string;

#ifdef HAVE_STDARG_PROTOTYPES
    va_start(vargs, format);
#else
    va_start(vargs);
#endif

    string = PyString_FromFormatV(format, vargs);
    PyErr_SetObject(exception, string);
    Py_XDECREF(string);
    va_end(vargs);
    return NULL;
}

extern "C" int PyErr_BadArgument() noexcept {
    // TODO this is untested
    PyErr_SetString(PyExc_TypeError, "bad argument type for built-in operation");
    return 0;
}

extern "C" PyObject* PyErr_NoMemory() noexcept {
    Py_FatalError("unimplemented");
}

extern "C" int PyExceptionClass_Check(PyObject* o) noexcept {
    return PyClass_Check(o) || (PyType_Check(o) && isSubclass(static_cast<BoxedClass*>(o), BaseException));
}

extern "C" int PyExceptionInstance_Check(PyObject* o) noexcept {
    return PyInstance_Check(o) || isSubclass(o->cls, BaseException);
}

extern "C" const char* PyExceptionClass_Name(PyObject* o) noexcept {
    return PyClass_Check(o) ? PyString_AS_STRING(static_cast<BoxedClassobj*>(o)->name)
                            : static_cast<BoxedClass*>(o)->tp_name;
}

extern "C" PyObject* PyExceptionInstance_Class(PyObject* o) noexcept {
    return PyInstance_Check(o) ? (Box*)static_cast<BoxedInstance*>(o)->inst_cls : o->cls;
}

extern "C" int PyTraceBack_Print(PyObject* v, PyObject* f) noexcept {
    RELEASE_ASSERT(f->cls == file_cls && static_cast<BoxedFile*>(f)->f_fp == stderr,
                   "sorry will only print tracebacks to stderr right now");
    printTraceback(v);
    return 0;
}

#define Py_DEFAULT_RECURSION_LIMIT 1000
static int recursion_limit = Py_DEFAULT_RECURSION_LIMIT;
extern "C" {
int _Py_CheckRecursionLimit = Py_DEFAULT_RECURSION_LIMIT;
}

/* the macro Py_EnterRecursiveCall() only calls _Py_CheckRecursiveCall()
   if the recursion_depth reaches _Py_CheckRecursionLimit.
   If USE_STACKCHECK, the macro decrements _Py_CheckRecursionLimit
   to guarantee that _Py_CheckRecursiveCall() is regularly called.
   Without USE_STACKCHECK, there is no need for this. */
extern "C" int _Py_CheckRecursiveCall(const char* where) noexcept {
    PyThreadState* tstate = PyThreadState_GET();

#ifdef USE_STACKCHECK
    if (PyOS_CheckStack()) {
        --tstate->recursion_depth;
        PyErr_SetString(PyExc_MemoryError, "Stack overflow");
        return -1;
    }
#endif
    if (tstate->recursion_depth > recursion_limit) {
        --tstate->recursion_depth;
        PyErr_Format(PyExc_RuntimeError, "maximum recursion depth exceeded%s", where);
        return -1;
    }
    _Py_CheckRecursionLimit = recursion_limit;
    return 0;
}

extern "C" int Py_GetRecursionLimit(void) noexcept {
    return recursion_limit;
}

extern "C" void Py_SetRecursionLimit(int new_limit) noexcept {
    recursion_limit = new_limit;
    _Py_CheckRecursionLimit = recursion_limit;
}

extern "C" int PyErr_GivenExceptionMatches(PyObject* err, PyObject* exc) noexcept {
    if (err == NULL || exc == NULL) {
        /* maybe caused by "import exceptions" that failed early on */
        return 0;
    }
    if (PyTuple_Check(exc)) {
        Py_ssize_t i, n;
        n = PyTuple_Size(exc);
        for (i = 0; i < n; i++) {
            /* Test recursively */
            if (PyErr_GivenExceptionMatches(err, PyTuple_GET_ITEM(exc, i))) {
                return 1;
            }
        }
        return 0;
    }
    /* err might be an instance, so check its class. */
    if (PyExceptionInstance_Check(err))
        err = PyExceptionInstance_Class(err);

    if (PyExceptionClass_Check(err) && PyExceptionClass_Check(exc)) {
        int res = 0, reclimit;
        PyObject* exception, *value, *tb;
        PyErr_Fetch(&exception, &value, &tb);
        /* Temporarily bump the recursion limit, so that in the most
           common case PyObject_IsSubclass will not raise a recursion
           error we have to ignore anyway.  Don't do it when the limit
           is already insanely high, to avoid overflow */
        reclimit = Py_GetRecursionLimit();
        if (reclimit < (1 << 30))
            Py_SetRecursionLimit(reclimit + 5);
        res = PyObject_IsSubclass(err, exc);
        Py_SetRecursionLimit(reclimit);
        /* This function must not fail, so print the error here */
        if (res == -1) {
            PyErr_WriteUnraisable(err);
            res = 0;
        }
        PyErr_Restore(exception, value, tb);
        return res;
    }

    return err == exc;
}

extern "C" int PyErr_ExceptionMatches(PyObject* exc) noexcept {
    return PyErr_GivenExceptionMatches(PyErr_Occurred(), exc);
}

extern "C" PyObject* PyErr_Occurred() noexcept {
    return cur_thread_state.curexc_type;
}

extern "C" int PyErr_WarnEx(PyObject* category, const char* text, Py_ssize_t stacklevel) noexcept {
    Py_FatalError("unimplemented");
}

extern "C" PyObject* PyImport_Import(PyObject* module_name) noexcept {
    RELEASE_ASSERT(module_name, "");
    RELEASE_ASSERT(module_name->cls == str_cls, "");

    try {
        return import(-1, None, &static_cast<BoxedString*>(module_name)->s);
    } catch (ExcInfo e) {
        Py_FatalError("unimplemented");
    }
}


extern "C" PyObject* PyCallIter_New(PyObject* callable, PyObject* sentinel) noexcept {
    Py_FatalError("unimplemented");
}

extern "C" void* PyMem_Malloc(size_t sz) noexcept {
    return gc_compat_malloc(sz);
}

extern "C" void* PyMem_Realloc(void* ptr, size_t sz) noexcept {
    return gc_compat_realloc(ptr, sz);
}

extern "C" void PyMem_Free(void* ptr) noexcept {
    gc_compat_free(ptr);
}

extern "C" int PyNumber_Check(PyObject* obj) noexcept {
    assert(obj && obj->cls);

    // Our check, since we don't currently fill in tp_as_number:
    if (isSubclass(obj->cls, int_cls) || isSubclass(obj->cls, long_cls))
        return true;

    // The CPython check:
    return obj->cls->tp_as_number && (obj->cls->tp_as_number->nb_int || obj->cls->tp_as_number->nb_float);
}

extern "C" PyObject* PyNumber_Add(PyObject* lhs, PyObject* rhs) noexcept {
    try {
        return binop(lhs, rhs, AST_TYPE::Add);
    } catch (ExcInfo e) {
        setCAPIException(e);
        return NULL;
    }
}

extern "C" PyObject* PyNumber_Subtract(PyObject* lhs, PyObject* rhs) noexcept {
    try {
        return binop(lhs, rhs, AST_TYPE::Sub);
    } catch (ExcInfo e) {
        Py_FatalError("unimplemented");
    }
}

extern "C" PyObject* PyNumber_Multiply(PyObject* lhs, PyObject* rhs) noexcept {
    try {
        return binop(lhs, rhs, AST_TYPE::Mult);
    } catch (ExcInfo e) {
        Py_FatalError("unimplemented");
    }
}

extern "C" PyObject* PyNumber_Divide(PyObject* lhs, PyObject* rhs) noexcept {
    try {
        return binop(lhs, rhs, AST_TYPE::Div);
    } catch (ExcInfo e) {
        Py_FatalError("unimplemented");
    }
}

extern "C" PyObject* PyNumber_FloorDivide(PyObject*, PyObject*) noexcept {
    Py_FatalError("unimplemented");
}

extern "C" PyObject* PyNumber_TrueDivide(PyObject*, PyObject*) noexcept {
    Py_FatalError("unimplemented");
}

extern "C" PyObject* PyNumber_Remainder(PyObject* lhs, PyObject* rhs) noexcept {
    try {
        return binop(lhs, rhs, AST_TYPE::Mod);
    } catch (ExcInfo e) {
        Py_FatalError("unimplemented");
    }
}

extern "C" PyObject* PyNumber_Divmod(PyObject*, PyObject*) noexcept {
    Py_FatalError("unimplemented");
}

extern "C" PyObject* PyNumber_Power(PyObject*, PyObject*, PyObject* o3) noexcept {
    Py_FatalError("unimplemented");
}

extern "C" PyObject* PyNumber_Negative(PyObject* o) noexcept {
    Py_FatalError("unimplemented");
}

extern "C" PyObject* PyNumber_Positive(PyObject* o) noexcept {
    Py_FatalError("unimplemented");
}

extern "C" PyObject* PyNumber_Absolute(PyObject* o) noexcept {
    try {
        return abs_(o);
    } catch (ExcInfo e) {
        Py_FatalError("unimplemented");
    }
}

extern "C" PyObject* PyNumber_Invert(PyObject* o) noexcept {
    Py_FatalError("unimplemented");
}

extern "C" PyObject* PyNumber_Lshift(PyObject*, PyObject*) noexcept {
    Py_FatalError("unimplemented");
}

extern "C" PyObject* PyNumber_Rshift(PyObject* lhs, PyObject* rhs) noexcept {
    try {
        return binop(lhs, rhs, AST_TYPE::RShift);
    } catch (ExcInfo e) {
        Py_FatalError("unimplemented");
    }
}

extern "C" PyObject* PyNumber_And(PyObject* lhs, PyObject* rhs) noexcept {
    try {
        return binop(lhs, rhs, AST_TYPE::BitAnd);
    } catch (ExcInfo e) {
        Py_FatalError("unimplemented");
    }
}

extern "C" PyObject* PyNumber_Xor(PyObject*, PyObject*) noexcept {
    Py_FatalError("unimplemented");
}

extern "C" PyObject* PyNumber_Or(PyObject*, PyObject*) noexcept {
    Py_FatalError("unimplemented");
}

extern "C" PyObject* PyNumber_InPlaceAdd(PyObject*, PyObject*) noexcept {
    Py_FatalError("unimplemented");
}

extern "C" PyObject* PyNumber_InPlaceSubtract(PyObject*, PyObject*) noexcept {
    Py_FatalError("unimplemented");
}

extern "C" PyObject* PyNumber_InPlaceMultiply(PyObject*, PyObject*) noexcept {
    Py_FatalError("unimplemented");
}

extern "C" PyObject* PyNumber_InPlaceDivide(PyObject*, PyObject*) noexcept {
    Py_FatalError("unimplemented");
}

extern "C" PyObject* PyNumber_InPlaceFloorDivide(PyObject*, PyObject*) noexcept {
    Py_FatalError("unimplemented");
}

extern "C" PyObject* PyNumber_InPlaceTrueDivide(PyObject*, PyObject*) noexcept {
    Py_FatalError("unimplemented");
}

extern "C" PyObject* PyNumber_InPlaceRemainder(PyObject*, PyObject*) noexcept {
    Py_FatalError("unimplemented");
}

extern "C" PyObject* PyNumber_InPlacePower(PyObject*, PyObject*, PyObject* o3) noexcept {
    Py_FatalError("unimplemented");
}

extern "C" PyObject* PyNumber_InPlaceLshift(PyObject*, PyObject*) noexcept {
    Py_FatalError("unimplemented");
}

extern "C" PyObject* PyNumber_InPlaceRshift(PyObject*, PyObject*) noexcept {
    Py_FatalError("unimplemented");
}

extern "C" PyObject* PyNumber_InPlaceAnd(PyObject*, PyObject*) noexcept {
    Py_FatalError("unimplemented");
}

extern "C" PyObject* PyNumber_InPlaceXor(PyObject*, PyObject*) noexcept {
    Py_FatalError("unimplemented");
}

extern "C" PyObject* PyNumber_InPlaceOr(PyObject*, PyObject*) noexcept {
    Py_FatalError("unimplemented");
}

extern "C" int PyNumber_Coerce(PyObject**, PyObject**) noexcept {
    Py_FatalError("unimplemented");
}

extern "C" int PyNumber_CoerceEx(PyObject**, PyObject**) noexcept {
    Py_FatalError("unimplemented");
}

extern "C" PyObject* PyNumber_Int(PyObject* o) noexcept {
    PyNumberMethods* m;
    const char* buffer;
    Py_ssize_t buffer_len;

    if (o == NULL) {
        PyErr_SetString(PyExc_SystemError, "null argument to internal routing");
        return NULL;
    }
    if (PyInt_CheckExact(o)) {
        Py_INCREF(o);
        return o;
    }
    m = o->cls->tp_as_number;
    if (m && m->nb_int) { /* This should include subclasses of int */
        /* Classic classes always take this branch. */
        PyObject* res = m->nb_int(o);
        if (res && (!PyInt_Check(res) && !PyLong_Check(res))) {
            PyErr_Format(PyExc_TypeError, "__int__ returned non-int (type %.200s)", res->cls->tp_name);
            Py_DECREF(res);
            return NULL;
        }
        return res;
    }
    if (PyInt_Check(o)) { /* A int subclass without nb_int */
        BoxedInt* io = (BoxedInt*)o;
        return PyInt_FromLong(io->n);
    }

    Py_FatalError("unimplemented __trunc__ and string -> int conversion");
// the remainder of PyNumber_Int deals with __trunc__ usage, and converting from unicode/string to int
#if 0
    PyObject* trunc_func = getattr(o, "__trunc__");
    if (trunc_func) {
      PyObject *truncated = PyEval_CallObject(trunc_func, NULL);
      Py_DECREF(trunc_func);
      /* __trunc__ is specified to return an Integral type, but
	 int() needs to return an int. */
      return _PyNumber_ConvertIntegralToInt(
					  truncated,
					  "__trunc__ returned non-Integral (type %.200s)");
    }
    PyErr_Clear();  /* It's not an error if  o.__trunc__ doesn't exist. */

    if (PyString_Check(o))
      return int_from_string(PyString_AS_STRING(o),
                 PyString_GET_SIZE(o));
#ifdef Py_USING_UNICODE
    if (PyUnicode_Check(o))
      return PyInt_FromUnicode(PyUnicode_AS_UNICODE(o),
                   PyUnicode_GET_SIZE(o),
                   10);
#endif
    if (!PyObject_AsCharBuffer(o, &buffer, &buffer_len))
      return int_from_string((char*)buffer, buffer_len);

    return type_error("int() argument must be a string or a "
              "number, not '%.200s'", o);
#endif
}

extern "C" PyObject* PyNumber_Long(PyObject* o) noexcept {
    // This method should do quite a bit more, including checking tp_as_number->nb_long or calling __trunc__

    if (o->cls == long_cls)
        return o;

    if (o->cls == float_cls)
        return PyLong_FromDouble(PyFloat_AsDouble(o));

    Py_FatalError("unimplemented");
}

extern "C" PyObject* PyNumber_Float(PyObject* o) noexcept {
    Py_FatalError("unimplemented");
}

extern "C" PyObject* PyNumber_Index(PyObject* o) noexcept {
    Py_FatalError("unimplemented");
}

extern "C" PyObject* PyNumber_ToBase(PyObject* n, int base) noexcept {
    Py_FatalError("unimplemented");
}

extern "C" Py_ssize_t PyNumber_AsSsize_t(PyObject* o, PyObject* exc) noexcept {
    RELEASE_ASSERT(o->cls != long_cls, "unhandled");

    RELEASE_ASSERT(isSubclass(o->cls, int_cls), "??");
    int64_t n = static_cast<BoxedInt*>(o)->n;
    static_assert(sizeof(n) == sizeof(Py_ssize_t), "");
    return n;
}

extern "C" Py_ssize_t PyUnicode_GET_SIZE(PyObject*) noexcept {
    Py_FatalError("unimplemented");
}

extern "C" Py_ssize_t PyUnicode_GET_DATA_SIZE(PyObject*) noexcept {
    Py_FatalError("unimplemented");
}

extern "C" Py_UNICODE* PyUnicode_AS_UNICODE(PyObject*) noexcept {
    Py_FatalError("unimplemented");
}

extern "C" const char* PyUnicode_AS_DATA(PyObject*) noexcept {
    Py_FatalError("unimplemented");
}

extern "C" int PyBuffer_IsContiguous(Py_buffer* view, char fort) noexcept {
    Py_FatalError("unimplemented");
}

extern "C" int PyOS_snprintf(char* str, size_t size, const char* format, ...) noexcept {
    int rc;
    va_list va;

    va_start(va, format);
    rc = PyOS_vsnprintf(str, size, format, va);
    va_end(va);
    return rc;
}

extern "C" int PyOS_vsnprintf(char* str, size_t size, const char* format, va_list va) noexcept {
    int len; /* # bytes written, excluding \0 */
#ifdef HAVE_SNPRINTF
#define _PyOS_vsnprintf_EXTRA_SPACE 1
#else
#define _PyOS_vsnprintf_EXTRA_SPACE 512
    char* buffer;
#endif
    assert(str != NULL);
    assert(size > 0);
    assert(format != NULL);
    /* We take a size_t as input but return an int.  Sanity check
     * our input so that it won't cause an overflow in the
     * vsnprintf return value or the buffer malloc size.  */
    if (size > INT_MAX - _PyOS_vsnprintf_EXTRA_SPACE) {
        len = -666;
        goto Done;
    }

#ifdef HAVE_SNPRINTF
    len = vsnprintf(str, size, format, va);
#else
    /* Emulate it. */
    buffer = (char*)PyMem_MALLOC(size + _PyOS_vsnprintf_EXTRA_SPACE);
    if (buffer == NULL) {
        len = -666;
        goto Done;
    }

    len = vsprintf(buffer, format, va);
    if (len < 0)
        /* ignore the error */;

    else if ((size_t)len >= size + _PyOS_vsnprintf_EXTRA_SPACE)
        Py_FatalError("Buffer overflow in PyOS_snprintf/PyOS_vsnprintf");

    else {
        const size_t to_copy = (size_t)len < size ? (size_t)len : size - 1;
        assert(to_copy < size);
        memcpy(str, buffer, to_copy);
        str[to_copy] = '\0';
    }
    PyMem_FREE(buffer);
#endif
Done:
    if (size > 0)
        str[size - 1] = '\0';
    return len;
#undef _PyOS_vsnprintf_EXTRA_SPACE
}

extern "C" {
static int dev_urandom_python(char* buffer, Py_ssize_t size) noexcept {
    int fd;
    Py_ssize_t n;

    if (size <= 0)
        return 0;

    Py_BEGIN_ALLOW_THREADS fd = ::open("/dev/urandom", O_RDONLY);
    Py_END_ALLOW_THREADS if (fd < 0) {
        if (errno == ENOENT || errno == ENXIO || errno == ENODEV || errno == EACCES)
            PyErr_SetString(PyExc_NotImplementedError, "/dev/urandom (or equivalent) not found");
        else
            PyErr_SetFromErrno(PyExc_OSError);
        return -1;
    }

    Py_BEGIN_ALLOW_THREADS do {
        do {
            n = read(fd, buffer, (size_t)size);
        } while (n < 0 && errno == EINTR);
        if (n <= 0)
            break;
        buffer += n;
        size -= (Py_ssize_t)n;
    }
    while (0 < size)
        ;
    Py_END_ALLOW_THREADS

        if (n <= 0) {
        /* stop on error or if read(size) returned 0 */
        if (n < 0)
            PyErr_SetFromErrno(PyExc_OSError);
        else
            PyErr_Format(PyExc_RuntimeError, "Failed to read %zi bytes from /dev/urandom", size);
        close(fd);
        return -1;
    }
    close(fd);
    return 0;
}
}

extern "C" PyObject* PyThreadState_GetDict(void) noexcept {
    Box* dict = cur_thread_state.dict;
    if (!dict) {
        dict = cur_thread_state.dict = new BoxedDict();
    }
    return dict;
}

extern "C" int _PyOS_URandom(void* buffer, Py_ssize_t size) noexcept {
    if (size < 0) {
        PyErr_Format(PyExc_ValueError, "negative argument not allowed");
        return -1;
    }
    if (size == 0)
        return 0;

#ifdef MS_WINDOWS
    return win32_urandom((unsigned char*)buffer, size, 1);
#else
#ifdef __VMS
    return vms_urandom((unsigned char*)buffer, size, 1);
#else
    return dev_urandom_python((char*)buffer, size);
#endif
#endif
}

extern "C" PyOS_sighandler_t PyOS_getsig(int sig) noexcept {
#ifdef HAVE_SIGACTION
    struct sigaction context;
    if (sigaction(sig, NULL, &context) == -1)
        return SIG_ERR;
    return context.sa_handler;
#else
    PyOS_sighandler_t handler;
/* Special signal handling for the secure CRT in Visual Studio 2005 */
#if defined(_MSC_VER) && _MSC_VER >= 1400
    switch (sig) {
        /* Only these signals are valid */
        case SIGINT:
        case SIGILL:
        case SIGFPE:
        case SIGSEGV:
        case SIGTERM:
        case SIGBREAK:
        case SIGABRT:
            break;
        /* Don't call signal() with other values or it will assert */
        default:
            return SIG_ERR;
    }
#endif /* _MSC_VER && _MSC_VER >= 1400 */
    handler = signal(sig, SIG_IGN);
    if (handler != SIG_ERR)
        signal(sig, handler);
    return handler;
#endif
}

extern "C" PyOS_sighandler_t PyOS_setsig(int sig, PyOS_sighandler_t handler) noexcept {
    if (sig == SIGUSR2) {
        Py_FatalError("SIGUSR2 is reserved for Pyston internal use");
    }

#ifdef HAVE_SIGACTION
    /* Some code in Modules/signalmodule.c depends on sigaction() being
     * used here if HAVE_SIGACTION is defined.  Fix that if this code
     * changes to invalidate that assumption.
     */
    struct sigaction context, ocontext;
    context.sa_handler = handler;
    sigemptyset(&context.sa_mask);
    context.sa_flags = 0;
    if (sigaction(sig, &context, &ocontext) == -1)
        return SIG_ERR;
    return ocontext.sa_handler;
#else
    PyOS_sighandler_t oldhandler;
    oldhandler = signal(sig, handler);
#ifdef HAVE_SIGINTERRUPT
    siginterrupt(sig, 1);
#endif
    return oldhandler;
#endif
}

extern "C" int Py_AddPendingCall(int (*func)(void*), void* arg) noexcept {
    Py_FatalError("unimplemented");
}

extern "C" PyObject* _PyImport_FixupExtension(char* name, char* filename) noexcept {
    // Don't have to do anything here, since we will error in _PyImport_FindExtension
    // TODO is this ok?
    return NULL;
}

extern "C" PyObject* _PyImport_FindExtension(char* name, char* filename) noexcept {
    Py_FatalError("unimplemented");
}

static PyObject* listmethodchain(PyMethodChain* chain) noexcept {
    PyMethodChain* c;
    PyMethodDef* ml;
    int i, n;
    PyObject* v;

    n = 0;
    for (c = chain; c != NULL; c = c->link) {
        for (ml = c->methods; ml->ml_name != NULL; ml++)
            n++;
    }
    v = PyList_New(n);
    if (v == NULL)
        return NULL;
    i = 0;
    for (c = chain; c != NULL; c = c->link) {
        for (ml = c->methods; ml->ml_name != NULL; ml++) {
            PyList_SetItem(v, i, PyString_FromString(ml->ml_name));
            i++;
        }
    }
    if (PyErr_Occurred()) {
        Py_DECREF(v);
        return NULL;
    }
    PyList_Sort(v);
    return v;
}

extern "C" PyObject* Py_FindMethodInChain(PyMethodChain* chain, PyObject* self, const char* name) noexcept {
    if (name[0] == '_' && name[1] == '_') {
        if (strcmp(name, "__methods__") == 0) {
            if (PyErr_WarnPy3k("__methods__ not supported in 3.x", 1) < 0)
                return NULL;
            return listmethodchain(chain);
        }
        if (strcmp(name, "__doc__") == 0) {
            const char* doc = self->cls->tp_doc;
            if (doc != NULL)
                return PyString_FromString(doc);
        }
    }
    while (chain != NULL) {
        PyMethodDef* ml = chain->methods;
        for (; ml->ml_name != NULL; ml++) {
            if (name[0] == ml->ml_name[0] && strcmp(name + 1, ml->ml_name + 1) == 0)
                /* XXX */
                return PyCFunction_New(ml, self);
        }
        chain = chain->link;
    }
    PyErr_SetString(PyExc_AttributeError, name);
    return NULL;
}

/* Find a method in a single method list */

extern "C" PyObject* Py_FindMethod(PyMethodDef* methods, PyObject* self, const char* name) noexcept {
    PyMethodChain chain;
    chain.methods = methods;
    chain.link = NULL;
    return Py_FindMethodInChain(&chain, self, name);
}

extern "C" PyObject* PyCFunction_NewEx(PyMethodDef* ml, PyObject* self, PyObject* module) noexcept {
<<<<<<< HEAD
=======
    RELEASE_ASSERT(module == NULL, "not implemented");
    assert((ml->ml_flags & (~(METH_VARARGS | METH_KEYWORDS | METH_NOARGS | METH_O))) == 0);
>>>>>>> 2dd09d34

    return new BoxedCApiFunction(ml->ml_flags, self, ml->ml_name, ml->ml_meth);
}

extern "C" int _PyEval_SliceIndex(PyObject* v, Py_ssize_t* pi) noexcept {
    if (v != NULL) {
        Py_ssize_t x;
        if (PyInt_Check(v)) {
            /* XXX(nnorwitz): I think PyInt_AS_LONG is correct,
               however, it looks like it should be AsSsize_t.
               There should be a comment here explaining why.
            */
            x = PyInt_AS_LONG(v);
        } else if (PyIndex_Check(v)) {
            x = PyNumber_AsSsize_t(v, NULL);
            if (x == -1 && PyErr_Occurred())
                return 0;
        } else {
            PyErr_SetString(PyExc_TypeError, "slice indices must be integers or "
                                             "None or have an __index__ method");
            return 0;
        }
        *pi = x;
    }
    return 1;
}

BoxedModule* importTestExtension(const std::string& name) {
    std::string pathname_name = "test/test_extension/" + name + ".pyston.so";
    const char* pathname = pathname_name.c_str();
    void* handle = dlopen(pathname, RTLD_NOW);
    if (!handle) {
        fprintf(stderr, "%s\n", dlerror());
        exit(1);
    }
    assert(handle);

    std::string initname = "init" + name;
    void (*init)() = (void (*)())dlsym(handle, initname.c_str());

    char* error;
    if ((error = dlerror()) != NULL) {
        fprintf(stderr, "%s\n", error);
        exit(1);
    }

    assert(init);
    (*init)();

    BoxedDict* sys_modules = getSysModulesDict();
    Box* s = boxStrConstant(name.c_str());
    Box* _m = sys_modules->d[s];
    RELEASE_ASSERT(_m, "module failed to initialize properly?");
    assert(_m->cls == module_cls);

    BoxedModule* m = static_cast<BoxedModule*>(_m);
    m->setattr("__file__", boxStrConstant(pathname), NULL);
    m->fn = pathname;
    return m;
}

Box* BoxedCApiFunction::callInternal(BoxedFunctionBase* func, CallRewriteArgs* rewrite_args, ArgPassSpec argspec,
                                     Box* arg1, Box* arg2, Box* arg3, Box** args,
                                     const std::vector<const std::string*>* keyword_names) {
    if (argspec != ArgPassSpec(2))
        return callFunc(func, rewrite_args, argspec, arg1, arg2, arg3, args, keyword_names);

    assert(arg1->cls == capifunc_cls);
    BoxedCApiFunction* capifunc = static_cast<BoxedCApiFunction*>(arg1);
    if (capifunc->ml_flags != METH_O)
        return callFunc(func, rewrite_args, argspec, arg1, arg2, arg3, args, keyword_names);

    if (rewrite_args) {
        rewrite_args->arg1->addGuard((intptr_t)arg1);
        rewrite_args->out_rtn
            = rewrite_args->rewriter->call(true, (void*)capifunc->func, rewrite_args->arg1, rewrite_args->arg2);
        rewrite_args->rewriter->call(true, (void*)checkAndThrowCAPIException);
        rewrite_args->out_success = true;
    }
    Box* r = capifunc->func(arg1, arg2);
    checkAndThrowCAPIException();
    assert(r);
    return r;
}

void setupCAPI() {
    capifunc_cls = new BoxedHeapClass(object_cls, NULL, 0, sizeof(BoxedCApiFunction), false, "capifunc");

    capifunc_cls->giveAttr("__repr__",
                           new BoxedFunction(boxRTFunction((void*)BoxedCApiFunction::__repr__, UNKNOWN, 1)));

    auto capi_call = new BoxedFunction(boxRTFunction((void*)BoxedCApiFunction::__call__, UNKNOWN, 1, 0, true, true));
    capi_call->f->internal_callable = BoxedCApiFunction::callInternal;
    capifunc_cls->giveAttr("__call__", capi_call);

    capifunc_cls->freeze();

    method_cls = new BoxedHeapClass(object_cls, NULL, 0, sizeof(BoxedMethodDescriptor), false, "method");
    method_cls->giveAttr("__get__",
                         new BoxedFunction(boxRTFunction((void*)BoxedMethodDescriptor::__get__, UNKNOWN, 3)));
    method_cls->giveAttr("__call__", new BoxedFunction(boxRTFunction((void*)BoxedMethodDescriptor::__call__, UNKNOWN, 2,
                                                                     0, true, true)));
    method_cls->freeze();

    wrapperdescr_cls
        = new BoxedHeapClass(object_cls, NULL, 0, sizeof(BoxedWrapperDescriptor), false, "wrapper_descriptor");
    wrapperdescr_cls->giveAttr("__get__",
                               new BoxedFunction(boxRTFunction((void*)BoxedWrapperDescriptor::__get__, UNKNOWN, 3)));
    wrapperdescr_cls->freeze();

    wrapperobject_cls = new BoxedHeapClass(object_cls, NULL, 0, sizeof(BoxedWrapperObject), false, "method-wrapper");
    wrapperobject_cls->giveAttr(
        "__call__", new BoxedFunction(boxRTFunction((void*)BoxedWrapperObject::__call__, UNKNOWN, 1, 0, true, true)));
    wrapperobject_cls->freeze();
}

void teardownCAPI() {
}
}<|MERGE_RESOLUTION|>--- conflicted
+++ resolved
@@ -1447,11 +1447,8 @@
 }
 
 extern "C" PyObject* PyCFunction_NewEx(PyMethodDef* ml, PyObject* self, PyObject* module) noexcept {
-<<<<<<< HEAD
-=======
     RELEASE_ASSERT(module == NULL, "not implemented");
     assert((ml->ml_flags & (~(METH_VARARGS | METH_KEYWORDS | METH_NOARGS | METH_O))) == 0);
->>>>>>> 2dd09d34
 
     return new BoxedCApiFunction(ml->ml_flags, self, ml->ml_name, ml->ml_meth);
 }
