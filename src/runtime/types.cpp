// Copyright (c) 2014 Dropbox, Inc.
//
// Licensed under the Apache License, Version 2.0 (the "License");
// you may not use this file except in compliance with the License.
// You may obtain a copy of the License at
//
//    http://www.apache.org/licenses/LICENSE-2.0
//
// Unless required by applicable law or agreed to in writing, software
// distributed under the License is distributed on an "AS IS" BASIS,
// WITHOUT WARRANTIES OR CONDITIONS OF ANY KIND, either express or implied.
// See the License for the specific language governing permissions and
// limitations under the License.

#include "runtime/types.h"

#include <cassert>
#include <cstddef>
#include <cstdio>
#include <cstdlib>
#include <cstring>
#include <sstream>
#include <stdint.h>

#include "codegen/compvars.h"
#include "core/options.h"
#include "core/stats.h"
#include "core/types.h"
#include "gc/collector.h"
#include "runtime/classobj.h"
#include "runtime/iterobject.h"
#include "runtime/long.h"
#include "runtime/objmodel.h"
#include "runtime/set.h"
#include "runtime/super.h"

extern "C" void initerrno();
extern "C" void init_sha();
extern "C" void init_sha256();
extern "C" void init_sha512();
extern "C" void init_md5();
extern "C" void init_random();
extern "C" void init_sre();
extern "C" void initmath();
extern "C" void initoperator();
extern "C" void initbinascii();

namespace pyston {

bool IN_SHUTDOWN = false;

#define SLICE_START_OFFSET ((char*)&(((BoxedSlice*)0x01)->start) - (char*)0x1)
#define SLICE_STOP_OFFSET ((char*)&(((BoxedSlice*)0x01)->stop) - (char*)0x1)
#define SLICE_STEP_OFFSET ((char*)&(((BoxedSlice*)0x01)->step) - (char*)0x1)

BoxIterator& BoxIterator::operator++() {
    static std::string hasnext_str("__hasnext__");
    static std::string next_str("next");

    Box* hasnext = callattrInternal(iter, &hasnext_str, CLASS_ONLY, NULL, ArgPassSpec(0), NULL, NULL, NULL, NULL, NULL);
    if (hasnext) {
        if (nonzero(hasnext)) {
            value = callattrInternal(iter, &next_str, CLASS_ONLY, NULL, ArgPassSpec(0), NULL, NULL, NULL, NULL, NULL);
        } else {
            iter = nullptr;
            value = nullptr;
        }
    } else {
        try {
            value = callattrInternal(iter, &next_str, CLASS_ONLY, NULL, ArgPassSpec(0), NULL, NULL, NULL, NULL, NULL);
        } catch (Box* e) {
            if ((e == StopIteration) || isSubclass(e->cls, StopIteration)) {
                iter = nullptr;
                value = nullptr;
            } else
                throw;
        }
    }
    return *this;
}

void BoxIterator::gcHandler(GCVisitor* v) {
    v->visitPotential(iter);
    v->visitPotential(value);
}

std::string builtinStr("__builtin__");

extern "C" BoxedFunction::BoxedFunction(CLFunction* f)
    : Box(function_cls), f(f), closure(NULL), isGenerator(false), ndefaults(0), defaults(NULL) {
    if (f->source) {
        assert(f->source->ast);
        // this->giveAttr("__name__", boxString(&f->source->ast->name));
        this->giveAttr("__name__", boxString(f->source->getName()));

        this->modname = f->source->parent_module->getattr("__name__", NULL);
    } else {
        this->modname = boxStringPtr(&builtinStr);
    }

    this->giveAttr("__doc__", None);

    assert(f->num_defaults == ndefaults);
}

extern "C" BoxedFunction::BoxedFunction(CLFunction* f, std::initializer_list<Box*> defaults, BoxedClosure* closure,
                                        bool isGenerator)
    : Box(function_cls), f(f), closure(closure), isGenerator(isGenerator), ndefaults(0), defaults(NULL) {
    if (defaults.size()) {
        // make sure to initialize defaults first, since the GC behavior is triggered by ndefaults,
        // and a GC can happen within this constructor:
        this->defaults = new (defaults.size()) GCdArray();
        memcpy(this->defaults->elts, defaults.begin(), defaults.size() * sizeof(Box*));
        this->ndefaults = defaults.size();
    }

    if (f->source) {
        assert(f->source->ast);
        // this->giveAttr("__name__", boxString(&f->source->ast->name));
        this->giveAttr("__name__", boxString(f->source->getName()));

        this->modname = f->source->parent_module->getattr("__name__", NULL);
    } else {
        this->modname = boxStringPtr(&builtinStr);
    }

    this->giveAttr("__doc__", None);

    assert(f->num_defaults == ndefaults);
}

// This probably belongs in dict.cpp?
extern "C" void functionGCHandler(GCVisitor* v, Box* b) {
    boxGCHandler(v, b);

    BoxedFunction* f = (BoxedFunction*)b;

    if (f->closure)
        v->visit(f->closure);

    // It's ok for f->defaults to be NULL here even if f->ndefaults isn't,
    // since we could be collecting from inside a BoxedFunction constructor
    if (f->ndefaults) {
        assert(f->defaults);
        v->visit(f->defaults);
        // do a conservative scan since there can be NULLs in there:
        v->visitPotentialRange(reinterpret_cast<void* const*>(&f->defaults->elts[0]),
                               reinterpret_cast<void* const*>(&f->defaults->elts[f->ndefaults]));
    }
}

BoxedModule::BoxedModule(const std::string& name, const std::string& fn) : Box(module_cls), fn(fn) {
    this->giveAttr("__name__", boxString(name));
    this->giveAttr("__file__", boxString(fn));
}

std::string BoxedModule::name() {
    Box* name = this->getattr("__name__");
    if (!name || name->cls != str_cls) {
        return "?";
    } else {
        BoxedString* sname = static_cast<BoxedString*>(name);
        return sname->s;
    }
}

extern "C" Box* boxCLFunction(CLFunction* f, BoxedClosure* closure, bool isGenerator,
                              std::initializer_list<Box*> defaults) {
    if (closure)
        assert(closure->cls == closure_cls);

    return new BoxedFunction(f, defaults, closure, isGenerator);
}

extern "C" CLFunction* unboxCLFunction(Box* b) {
    return static_cast<BoxedFunction*>(b)->f;
}

extern "C" void boxGCHandler(GCVisitor* v, Box* b) {
    if (b->cls) {
        v->visit(b->cls);

        if (b->cls->instancesHaveAttrs()) {
            HCAttrs* attrs = b->getAttrsPtr();

            v->visit(attrs->hcls);
            int nattrs = attrs->hcls->attr_offsets.size();
            if (nattrs) {
                HCAttrs::AttrList* attr_list = attrs->attr_list;
                assert(attr_list);
                v->visit(attr_list);
                v->visitRange((void**)&attr_list->attrs[0], (void**)&attr_list->attrs[nattrs]);
            }
        }
    } else {
        assert(type_cls == NULL || b == type_cls);
    }
}

extern "C" void typeGCHandler(GCVisitor* v, Box* b) {
    boxGCHandler(v, b);

    BoxedClass* cls = (BoxedClass*)b;

    if (cls->base)
        v->visit(cls->base);
}

extern "C" void instancemethodGCHandler(GCVisitor* v, Box* b) {
    BoxedInstanceMethod* im = (BoxedInstanceMethod*)b;

    if (im->obj) {
        v->visit(im->obj);
    }
    v->visit(im->func);
}

// This probably belongs in list.cpp?
extern "C" void listGCHandler(GCVisitor* v, Box* b) {
    boxGCHandler(v, b);

    BoxedList* l = (BoxedList*)b;
    int size = l->size;
    int capacity = l->capacity;
    assert(capacity >= size);
    if (capacity)
        v->visit(l->elts);
    if (size)
        v->visitRange((void**)&l->elts->elts[0], (void**)&l->elts->elts[size]);

    static StatCounter sc("gc_listelts_visited");
    sc.log(size);
}

extern "C" void setGCHandler(GCVisitor* v, Box* b) {
    boxGCHandler(v, b);

    BoxedSet* s = (BoxedSet*)b;

    // This feels like a cludge, but we need to find anything that
    // the unordered_map might have allocated.
    // Another way to handle this would be to rt_alloc the unordered_map
    // as well, though that incurs extra memory dereferences which would
    // be nice to avoid.
    void** start = (void**)&s->s;
    void** end = start + (sizeof(s->s) / 8);
    v->visitPotentialRange(start, end);
}

extern "C" void sliceGCHandler(GCVisitor* v, Box* b) {
    boxGCHandler(v, b);

    BoxedSlice* sl = static_cast<BoxedSlice*>(b);
    assert(sl->cls == slice_cls);

    v->visit(sl->start);
    v->visit(sl->stop);
    v->visit(sl->step);
}

// This probably belongs in tuple.cpp?
extern "C" void tupleGCHandler(GCVisitor* v, Box* b) {
    boxGCHandler(v, b);

    BoxedTuple* t = (BoxedTuple*)b;
    v->visitPotentialRange((void* const*)&t->elts, (void* const*)(&t->elts + 1));
}

// This probably belongs in dict.cpp?
extern "C" void dictGCHandler(GCVisitor* v, Box* b) {
    boxGCHandler(v, b);

    BoxedDict* d = (BoxedDict*)b;

    // This feels like a cludge, but we need to find anything that
    // the unordered_map might have allocated.
    // Another way to handle this would be to rt_alloc the unordered_map
    // as well, though that incurs extra memory dereferences which would
    // be nice to avoid.
    void** start = (void**)&d->d;
    void** end = start + (sizeof(d->d) / 8);
    v->visitPotentialRange(start, end);
}

extern "C" void closureGCHandler(GCVisitor* v, Box* b) {
    boxGCHandler(v, b);

    BoxedClosure* c = (BoxedClosure*)b;
    if (c->parent)
        v->visit(c->parent);
}

extern "C" {
BoxedClass* object_cls, *type_cls, *none_cls, *bool_cls, *int_cls, *float_cls, *str_cls, *function_cls,
    *instancemethod_cls, *list_cls, *slice_cls, *module_cls, *dict_cls, *tuple_cls, *file_cls, *member_cls,
    *closure_cls, *generator_cls, *complex_cls, *basestring_cls, *unicode_cls;


BoxedTuple* EmptyTuple;
}

extern "C" Box* createUserClass(std::string* name, Box* _bases, Box* _attr_dict) {
    ASSERT(_attr_dict->cls == dict_cls, "%s", getTypeName(_attr_dict)->c_str());
    BoxedDict* attr_dict = static_cast<BoxedDict*>(_attr_dict);

    assert(_bases->cls == tuple_cls);
    BoxedTuple* bases = static_cast<BoxedTuple*>(_bases);

    Box* metaclass = NULL;
    metaclass = attr_dict->getOrNull(boxStrConstant("__metaclass__"));

    if (metaclass != NULL) {
    } else if (bases->elts.size() > 0) {
        // TODO Apparently this is supposed to look up __class__, and if that throws
        // an error, then look up ob_type (aka cls)
        metaclass = bases->elts[0]->cls;
    } else {
        BoxedModule* m = getCurrentModule();
        metaclass = m->getattr("__metaclass__");

        if (!metaclass) {
            metaclass = classobj_cls;
        }
    }
    assert(metaclass);

    Box* r = runtimeCall(metaclass, ArgPassSpec(3), boxStringPtr(name), _bases, _attr_dict, NULL, NULL);
    RELEASE_ASSERT(r, "");
    return r;
}

extern "C" Box* boxInstanceMethod(Box* obj, Box* func) {
    static StatCounter num_ims("num_instancemethods");
    num_ims.log();

    return new BoxedInstanceMethod(obj, func);
}

extern "C" Box* boxUnboundInstanceMethod(Box* func) {
    return new BoxedInstanceMethod(NULL, func);
}

extern "C" BoxedString* noneRepr(Box* v) {
    return new BoxedString("None");
}

extern "C" Box* noneHash(Box* v) {
    return boxInt(819239); // chosen randomly
}

extern "C" Box* noneNonzero(Box* v) {
    return False;
}

extern "C" BoxedString* functionRepr(BoxedFunction* v) {
    // TODO there has to be a better way
    if (v == repr_obj)
        return boxStrConstant("<built-in function repr>");
    if (v == len_obj)
        return boxStrConstant("<built-in function len>");
    if (v == hash_obj)
        return boxStrConstant("<built-in function hash>");
    if (v == range_obj)
        return boxStrConstant("<built-in function range>");
    if (v == abs_obj)
        return boxStrConstant("<built-in function abs>");
    if (v == min_obj)
        return boxStrConstant("<built-in function min>");
    if (v == max_obj)
        return boxStrConstant("<built-in function max>");
    if (v == open_obj)
        return boxStrConstant("<built-in function open>");
    if (v == id_obj)
        return boxStrConstant("<built-in function id>");
    if (v == chr_obj)
        return boxStrConstant("<built-in function chr>");
    if (v == ord_obj)
        return boxStrConstant("<built-in function ord>");
    return new BoxedString("function");
}

static Box* functionGet(BoxedFunction* self, Box* inst, Box* owner) {
    RELEASE_ASSERT(self->cls == function_cls, "");

    if (inst == None)
        return boxUnboundInstanceMethod(self);
    return boxInstanceMethod(inst, self);
}

static Box* memberGet(BoxedMemberDescriptor* self, Box* inst, Box* owner) {
    RELEASE_ASSERT(self->cls == member_cls, "");

    Py_FatalError("unimplemented");
}

static Box* functionCall(BoxedFunction* self, Box* args, Box* kwargs) {
    RELEASE_ASSERT(self->cls == function_cls, "%s", getTypeName(self)->c_str());

    // This won't work if you subclass from function_cls, since runtimeCall will
    // just call back into this function.
    // Fortunately, CPython disallows subclassing FunctionType; we don't currently
    // disallow it but it's good to know.

    assert(args->cls == tuple_cls);
    assert(kwargs->cls == dict_cls);
    return runtimeCall(self, ArgPassSpec(0, 0, true, true), args, kwargs, NULL, NULL, NULL);
}

extern "C" {
Box* None = NULL;
Box* NotImplemented = NULL;
Box* repr_obj = NULL;
Box* len_obj = NULL;
Box* hash_obj = NULL;
Box* abs_obj = NULL;
Box* min_obj = NULL;
Box* max_obj = NULL;
Box* open_obj = NULL;
Box* id_obj = NULL;
Box* chr_obj = NULL;
Box* ord_obj = NULL;
Box* trap_obj = NULL;
Box* range_obj = NULL;
}

HiddenClass* root_hcls;

extern "C" Box* createSlice(Box* start, Box* stop, Box* step) {
    BoxedSlice* rtn = new BoxedSlice(start, stop, step);
    return rtn;
}

extern "C" BoxedClosure* createClosure(BoxedClosure* parent_closure) {
    if (parent_closure)
        assert(parent_closure->cls == closure_cls);
    return new BoxedClosure(parent_closure);
}

extern "C" Box* sliceNew(Box* cls, Box* start, Box* stop, Box** args) {
    RELEASE_ASSERT(cls == slice_cls, "");
    Box* step = args[0];

    if (stop == NULL)
        return createSlice(None, start, None);
    return createSlice(start, stop, step);
}

Box* instancemethodRepr(BoxedInstanceMethod* self) {
    if (self->obj)
        return boxStrConstant("<bound instancemethod object>");
    else
        return boxStrConstant("<unbound instancemethod object>");
}

Box* instancemethodEq(BoxedInstanceMethod* self, Box* rhs) {
    if (rhs->cls != instancemethod_cls) {
        return boxBool(false);
    }

    BoxedInstanceMethod* rhs_im = static_cast<BoxedInstanceMethod*>(rhs);
    if (self->func == rhs_im->func) {
        if (self->obj == NULL && rhs_im->obj == NULL) {
            return boxBool(true);
        } else {
            if (self->obj != NULL && rhs_im->obj != NULL) {
                return compareInternal(self->obj, rhs_im->obj, AST_TYPE::Eq, NULL);
            } else {
                return boxBool(false);
            }
        }
    } else {
        return boxBool(false);
    }
}

Box* sliceRepr(BoxedSlice* self) {
    BoxedString* start = static_cast<BoxedString*>(repr(self->start));
    BoxedString* stop = static_cast<BoxedString*>(repr(self->stop));
    BoxedString* step = static_cast<BoxedString*>(repr(self->step));
    std::string s = "slice(" + start->s + ", " + stop->s + ", " + step->s + ")";
    return new BoxedString(s);
}

Box* typeRepr(BoxedClass* self) {
    if (isUserDefined(self)) {
        std::ostringstream os;
        os << "<class '";

        Box* m = self->getattr("__module__");
        RELEASE_ASSERT(m, "");
        if (m->cls == str_cls) {
            BoxedString* sm = static_cast<BoxedString*>(m);
            os << sm->s << '.';
        }

        Box* n = self->getattr("__name__");
        RELEASE_ASSERT(n, "");
        RELEASE_ASSERT(n->cls == str_cls, "should have prevented you from setting __name__ to non-string");
        BoxedString* sn = static_cast<BoxedString*>(n);
        os << sn->s;

        os << "'>";

        return boxString(os.str());
    } else {
        char buf[80];
        snprintf(buf, 80, "<type '%s'>", getNameOfClass(self)->c_str());
        return boxStrConstant(buf);
    }
}

Box* typeHash(BoxedClass* self) {
    assert(isSubclass(self->cls, type_cls));

    // This is how CPython defines it; seems reasonable enough:
    return boxInt(reinterpret_cast<intptr_t>(self) >> 4);
}

Box* moduleRepr(BoxedModule* m) {
    assert(m->cls == module_cls);

    std::ostringstream os;
    os << "<module '" << m->name() << "' ";

    if (m->fn == "__builtin__") {
        os << "(built-in)>";
    } else {
        os << "from '" << m->fn << "'>";
    }
    return boxString(os.str());
}

CLFunction* unboxRTFunction(Box* b) {
    assert(b->cls == function_cls);
    return static_cast<BoxedFunction*>(b)->f;
}

// A dictionary-like wrapper around the attributes array.
// Not sure if this will be enough to satisfy users who expect __dict__
// or PyModule_GetDict to return real dicts.
BoxedClass* attrwrapper_cls;
class AttrWrapper : public Box {
private:
    Box* b;

public:
    AttrWrapper(Box* b) : Box(attrwrapper_cls), b(b) {}

    static void gcHandler(GCVisitor* v, Box* b) {
        boxGCHandler(v, b);

        AttrWrapper* aw = (AttrWrapper*)b;
        v->visit(aw->b);
    }

    static Box* setitem(Box* _self, Box* _key, Box* value) {
        RELEASE_ASSERT(_self->cls == attrwrapper_cls, "");
        AttrWrapper* self = static_cast<AttrWrapper*>(_self);

        RELEASE_ASSERT(_key->cls == str_cls, "");
        BoxedString* key = static_cast<BoxedString*>(_key);
        self->b->setattr(key->s, value, NULL);
        return None;
    }

    static Box* getitem(Box* _self, Box* _key) {
        RELEASE_ASSERT(_self->cls == attrwrapper_cls, "");
        AttrWrapper* self = static_cast<AttrWrapper*>(_self);

        RELEASE_ASSERT(_key->cls == str_cls, "");
        BoxedString* key = static_cast<BoxedString*>(_key);
        Box* r = self->b->getattr(key->s);
        if (!r) {
            raiseExcHelper(KeyError, "'%s'", key->s.c_str());
        }
        return r;
    }

    static Box* str(Box* _self) {
        RELEASE_ASSERT(_self->cls == attrwrapper_cls, "");
        AttrWrapper* self = static_cast<AttrWrapper*>(_self);

        std::ostringstream os("");
        os << "attrwrapper({";

        HCAttrs* attrs = self->b->getAttrsPtr();
        bool first = true;
        for (const auto& p : attrs->hcls->attr_offsets) {
            if (!first)
                os << ", ";
            first = false;

            BoxedString* v = repr(attrs->attr_list->attrs[p.second]);
            os << p.first << ": " << v->s;
        }
        os << "})";
        return boxString(os.str());
    }

    static Box* contains(Box* _self, Box* _key) {
        RELEASE_ASSERT(_self->cls == attrwrapper_cls, "");
        AttrWrapper* self = static_cast<AttrWrapper*>(_self);

        RELEASE_ASSERT(_key->cls == str_cls, "");
        BoxedString* key = static_cast<BoxedString*>(_key);
        Box* r = self->b->getattr(key->s);
        return r ? True : False;
    }
};

Box* makeAttrWrapper(Box* b) {
    assert(b->cls->instancesHaveAttrs());
    return new AttrWrapper(b);
}

Box* objectNew(BoxedClass* cls, BoxedTuple* args) {
    assert(isSubclass(cls->cls, type_cls));
    assert(args->cls == tuple_cls);

    if (args->elts.size() != 0) {
        // TODO slow
        if (typeLookup(cls, "__init__", NULL) == typeLookup(object_cls, "__init__", NULL))
            raiseExcHelper(TypeError, objectNewParameterTypeErrorMsg());
    }

    assert(cls->tp_basicsize >= sizeof(Box));
    void* mem = gc::gc_alloc(cls->tp_basicsize, gc::GCKind::PYTHON);

    Box* rtn = ::new (mem) Box(cls);
    initUserAttrs(rtn, cls);
    return rtn;
}

Box* objectInit(Box* b, BoxedTuple* args) {
    return None;
}

Box* objectRepr(Box* obj) {
    char buf[80];
    if (obj->cls == type_cls) {
        snprintf(buf, 80, "<type '%s'>", getNameOfClass(static_cast<BoxedClass*>(obj))->c_str());
    } else {
        snprintf(buf, 80, "<%s object at %p>", getTypeName(obj)->c_str(), obj);
    }
    return boxStrConstant(buf);
}

Box* objectStr(Box* obj) {
    static const std::string repr_str("__repr__");
    return callattrInternal(obj, &repr_str, CLASS_ONLY, NULL, ArgPassSpec(0), NULL, NULL, NULL, NULL, NULL);
}

bool TRACK_ALLOCATIONS = false;
void setupRuntime() {
    root_hcls = HiddenClass::makeRoot();
    gc::registerPermanentRoot(root_hcls);

    object_cls = new BoxedClass(NULL, NULL, &boxGCHandler, 0, sizeof(Box), false);
    type_cls = new BoxedClass(NULL, object_cls, &typeGCHandler, offsetof(BoxedClass, attrs), sizeof(BoxedClass), false);
    type_cls->cls = type_cls;
    object_cls->cls = type_cls;

    none_cls = new BoxedClass(type_cls, object_cls, NULL, 0, sizeof(Box), false);
    None = new Box(none_cls);
    gc::registerPermanentRoot(None);

    // You can't actually have an instance of basestring
    basestring_cls = new BoxedClass(type_cls, object_cls, NULL, 0, sizeof(Box), false);

    // TODO we leak all the string data!
    str_cls = new BoxedClass(type_cls, basestring_cls, NULL, 0, sizeof(BoxedString), false);
    unicode_cls = new BoxedClass(type_cls, basestring_cls, NULL, 0, sizeof(BoxedUnicode), false);

    // It wasn't safe to add __base__ attributes until object+type+str are set up, so do that now:
    type_cls->giveAttr("__base__", object_cls);
    basestring_cls->giveAttr("__base__", object_cls);
    str_cls->giveAttr("__base__", basestring_cls);
    none_cls->giveAttr("__base__", object_cls);
    object_cls->giveAttr("__base__", None);


    tuple_cls = new BoxedClass(type_cls, object_cls, &tupleGCHandler, 0, sizeof(BoxedTuple), false);
    EmptyTuple = new BoxedTuple({});
    gc::registerPermanentRoot(EmptyTuple);


    module_cls = new BoxedClass(type_cls, object_cls, NULL, offsetof(BoxedModule, attrs), sizeof(BoxedModule), false);

    // TODO it'd be nice to be able to do these in the respective setupType methods,
    // but those setup methods probably want access to these objects.
    // We could have a multi-stage setup process, but that seems overkill for now.
    bool_cls = new BoxedClass(type_cls, object_cls, NULL, 0, sizeof(BoxedBool), false);
    int_cls = new BoxedClass(type_cls, object_cls, NULL, 0, sizeof(BoxedInt), false);
    complex_cls = new BoxedClass(type_cls, object_cls, NULL, 0, sizeof(BoxedComplex), false);
    // TODO we're leaking long memory!
    long_cls = new BoxedClass(type_cls, object_cls, NULL, 0, sizeof(BoxedLong), false);
    float_cls = new BoxedClass(type_cls, object_cls, NULL, 0, sizeof(BoxedFloat), false);
    function_cls = new BoxedClass(type_cls, object_cls, &functionGCHandler, offsetof(BoxedFunction, attrs),
                                  sizeof(BoxedFunction), false);
    instancemethod_cls
        = new BoxedClass(type_cls, object_cls, &instancemethodGCHandler, 0, sizeof(BoxedInstanceMethod), false);
    list_cls = new BoxedClass(type_cls, object_cls, &listGCHandler, 0, sizeof(BoxedList), false);
    slice_cls = new BoxedClass(type_cls, object_cls, &sliceGCHandler, 0, sizeof(BoxedSlice), false);
    dict_cls = new BoxedClass(type_cls, object_cls, &dictGCHandler, 0, sizeof(BoxedDict), false);
    file_cls = new BoxedClass(type_cls, object_cls, NULL, 0, sizeof(BoxedFile), false);
    set_cls = new BoxedClass(type_cls, object_cls, &setGCHandler, 0, sizeof(BoxedSet), false);
    frozenset_cls = new BoxedClass(type_cls, object_cls, &setGCHandler, 0, sizeof(BoxedSet), false);
    member_cls = new BoxedClass(type_cls, object_cls, NULL, 0, sizeof(BoxedMemberDescriptor), false);
    closure_cls = new BoxedClass(type_cls, object_cls, &closureGCHandler, offsetof(BoxedClosure, attrs),
                                 sizeof(BoxedClosure), false);
    attrwrapper_cls = new BoxedClass(type_cls, object_cls, &AttrWrapper::gcHandler, 0, sizeof(AttrWrapper), false);

    STR = typeFromClass(str_cls);
    BOXED_INT = typeFromClass(int_cls);
    BOXED_FLOAT = typeFromClass(float_cls);
    BOXED_BOOL = typeFromClass(bool_cls);
    NONE = typeFromClass(none_cls);
    LIST = typeFromClass(list_cls);
    SLICE = typeFromClass(slice_cls);
    MODULE = typeFromClass(module_cls);
    DICT = typeFromClass(dict_cls);
    SET = typeFromClass(set_cls);
    FROZENSET = typeFromClass(frozenset_cls);
    BOXED_TUPLE = typeFromClass(tuple_cls);
    LONG = typeFromClass(long_cls);
    BOXED_COMPLEX = typeFromClass(complex_cls);

    object_cls->giveAttr("__name__", boxStrConstant("object"));
    object_cls->giveAttr("__new__", new BoxedFunction(boxRTFunction((void*)objectNew, UNKNOWN, 1, 0, true, false)));
    object_cls->giveAttr("__init__", new BoxedFunction(boxRTFunction((void*)objectInit, UNKNOWN, 1, 0, true, false)));
    object_cls->giveAttr("__repr__", new BoxedFunction(boxRTFunction((void*)objectRepr, UNKNOWN, 1, 0, false, false)));
    object_cls->giveAttr("__str__", new BoxedFunction(boxRTFunction((void*)objectStr, UNKNOWN, 1, 0, false, false)));
    object_cls->freeze();

    auto typeCallObj = boxRTFunction((void*)typeCall, UNKNOWN, 1, 0, true, false);
    typeCallObj->internal_callable = &typeCallInternal;
    type_cls->giveAttr("__call__", new BoxedFunction(typeCallObj));

    type_cls->giveAttr("__name__", boxStrConstant("type"));
    type_cls->giveAttr("__new__",
                       new BoxedFunction(boxRTFunction((void*)typeNew, UNKNOWN, 4, 2, false, false), { NULL, NULL }));
    type_cls->giveAttr("__repr__", new BoxedFunction(boxRTFunction((void*)typeRepr, STR, 1)));
    type_cls->giveAttr("__str__", type_cls->getattr("__repr__"));
    type_cls->giveAttr("__hash__", new BoxedFunction(boxRTFunction((void*)typeHash, BOXED_INT, 1)));
    type_cls->freeze();

    none_cls->giveAttr("__name__", boxStrConstant("NoneType"));
    none_cls->giveAttr("__repr__", new BoxedFunction(boxRTFunction((void*)noneRepr, STR, 1)));
    none_cls->giveAttr("__str__", none_cls->getattr("__repr__"));
    none_cls->giveAttr("__hash__", new BoxedFunction(boxRTFunction((void*)noneHash, UNKNOWN, 1)));
    none_cls->giveAttr("__nonzero__", new BoxedFunction(boxRTFunction((void*)noneNonzero, BOXED_BOOL, 1)));
    none_cls->freeze();

    module_cls->giveAttr("__name__", boxStrConstant("module"));
    module_cls->giveAttr("__repr__", new BoxedFunction(boxRTFunction((void*)moduleRepr, STR, 1)));
    module_cls->giveAttr("__str__", module_cls->getattr("__repr__"));
    module_cls->freeze();

    member_cls->giveAttr("__name__", boxStrConstant("member"));
    member_cls->giveAttr("__get__", new BoxedFunction(boxRTFunction((void*)memberGet, UNKNOWN, 3)));
    member_cls->freeze();

    closure_cls->giveAttr("__name__", boxStrConstant("closure"));
    closure_cls->freeze();

    setupBool();
    setupInt();
    setupLong();
    setupFloat();
    setupComplex();
    setupStr();
    setupList();
    setupDict();
    setupSet();
    setupTuple();
    setupFile();
    setupGenerator();
    setupIter();
    setupClassobj();
    setupSuper();

    function_cls->giveAttr("__name__", boxStrConstant("function"));
    function_cls->giveAttr("__repr__", new BoxedFunction(boxRTFunction((void*)functionRepr, STR, 1)));
    function_cls->giveAttr("__str__", function_cls->getattr("__repr__"));
    function_cls->giveAttr("__module__",
                           new BoxedMemberDescriptor(BoxedMemberDescriptor::OBJECT, offsetof(BoxedFunction, modname)));
    function_cls->giveAttr("__get__", new BoxedFunction(boxRTFunction((void*)functionGet, UNKNOWN, 3)));
    function_cls->giveAttr("__call__",
                           new BoxedFunction(boxRTFunction((void*)functionCall, UNKNOWN, 1, 0, true, true)));
    function_cls->freeze();

    instancemethod_cls->giveAttr("__name__", boxStrConstant("instancemethod"));
    instancemethod_cls->giveAttr("__repr__", new BoxedFunction(boxRTFunction((void*)instancemethodRepr, STR, 1)));
    instancemethod_cls->giveAttr("__eq__", new BoxedFunction(boxRTFunction((void*)instancemethodEq, UNKNOWN, 2)));
    instancemethod_cls->freeze();

    slice_cls->giveAttr("__name__", boxStrConstant("slice"));
    slice_cls->giveAttr("__new__",
                        new BoxedFunction(boxRTFunction((void*)sliceNew, UNKNOWN, 4, 2, false, false), { NULL, None }));
    slice_cls->giveAttr("__repr__", new BoxedFunction(boxRTFunction((void*)sliceRepr, STR, 1)));
    slice_cls->giveAttr("__str__", slice_cls->getattr("__repr__"));
    slice_cls->giveAttr("start", new BoxedMemberDescriptor(BoxedMemberDescriptor::OBJECT, SLICE_START_OFFSET));
    slice_cls->giveAttr("stop", new BoxedMemberDescriptor(BoxedMemberDescriptor::OBJECT, SLICE_STOP_OFFSET));
    slice_cls->giveAttr("step", new BoxedMemberDescriptor(BoxedMemberDescriptor::OBJECT, SLICE_STEP_OFFSET));
    slice_cls->freeze();

    attrwrapper_cls->giveAttr("__name__", boxStrConstant("attrwrapper"));
    attrwrapper_cls->giveAttr("__setitem__", new BoxedFunction(boxRTFunction((void*)AttrWrapper::setitem, UNKNOWN, 3)));
    attrwrapper_cls->giveAttr("__getitem__", new BoxedFunction(boxRTFunction((void*)AttrWrapper::getitem, UNKNOWN, 2)));
    attrwrapper_cls->giveAttr("__str__", new BoxedFunction(boxRTFunction((void*)AttrWrapper::str, UNKNOWN, 1)));
    attrwrapper_cls->giveAttr("__contains__",
                              new BoxedFunction(boxRTFunction((void*)AttrWrapper::contains, UNKNOWN, 2)));
    attrwrapper_cls->freeze();

    // sys is the first module that needs to be set up, due to modules
    // being tracked in sys.modules:
    setupSys();

    setupBuiltins();
    setupTime();
    setupThread();
    setupPosix();

    setupCAPI();

    initerrno();
    init_sha();
    init_sha256();
    init_sha512();
    init_md5();
    init_random();
    init_sre();
    initmath();
<<<<<<< HEAD
    // TODO enable this
    // initoperator();
    initbinascii();
=======
    initoperator();
>>>>>>> 9b5036b9

    setupSysEnd();

    Stats::endOfInit();

    TRACK_ALLOCATIONS = true;
}

BoxedModule* createModule(const std::string& name, const std::string& fn) {
    assert(fn.size() && "probably wanted to set the fn to <stdin>?");
    BoxedModule* module = new BoxedModule(name, fn);

    BoxedDict* d = getSysModulesDict();
    Box* b_name = boxStringPtr(&name);
    assert(d->d.count(b_name) == 0);
    d->d[b_name] = module;

    module->giveAttr("__doc__", None);
    return module;
}

void freeHiddenClasses(HiddenClass* hcls) {
    for (const auto& p : hcls->children) {
        freeHiddenClasses(p.second);
    }
    gc::gc_free(hcls);
}

void teardownRuntime() {
    // Things start to become very precarious after this point, as the basic classes stop to work.
    // TODO it's probably a waste of time to tear these down in non-debugging mode
    IN_SHUTDOWN = true;

    if (VERBOSITY("runtime") >= 1)
        printf("In teardownRuntime\n");

    teardownCAPI();

    teardownList();
    teardownInt();
    teardownFloat();
    teardownComplex();
    teardownStr();
    teardownBool();
    teardownDict();
    teardownSet();
    teardownTuple();
    teardownFile();

    /*
    // clear all the attributes on the base classes before freeing the classes themselves,
    // since we will run into problem if we free a class but there is an object somewhere
    // else that refers to it.
    clearAttrs(bool_cls);
    clearAttrs(int_cls);
    clearAttrs(float_cls);
    clearAttrs(none_cls);
    clearAttrs(function_cls);
    clearAttrs(instancemethod_cls);
    clearAttrs(str_cls);
    clearAttrs(list_cls);
    clearAttrs(slice_cls);
    clearAttrs(type_cls);
    clearAttrs(module_cls);
    clearAttrs(dict_cls);
    clearAttrs(tuple_cls);
    clearAttrs(file_cls);

    decref(bool_cls);
    decref(int_cls);
    decref(float_cls);
    decref(function_cls);
    decref(instancemethod_cls);
    decref(str_cls);
    decref(list_cls);
    decref(slice_cls);
    decref(module_cls);
    decref(dict_cls);
    decref(tuple_cls);
    decref(file_cls);

    ASSERT(None->nrefs == 1, "%ld", None->nrefs);
    decref(None);

    decref(none_cls);
    decref(type_cls);
    */

    freeHiddenClasses(root_hcls);
}
}<|MERGE_RESOLUTION|>--- conflicted
+++ resolved
@@ -831,13 +831,8 @@
     init_random();
     init_sre();
     initmath();
-<<<<<<< HEAD
-    // TODO enable this
-    // initoperator();
+    initoperator();
     initbinascii();
-=======
-    initoperator();
->>>>>>> 9b5036b9
 
     setupSysEnd();
 
