--- conflicted
+++ resolved
@@ -112,18 +112,11 @@
         case AST_TYPE::BitXor:
             return strBitXor;
         case AST_TYPE::Div:
-<<<<<<< HEAD
-            if (FUTURE_DIVISION)
-                return strTrueDiv;
-            else
-                return strDiv;
-        case AST_TYPE::DivMod:
-            return strDivMod;
-=======
             return strDiv;
         case AST_TYPE::TrueDiv:
             return strTrueDiv;
->>>>>>> 0b7b8d55
+        case AST_TYPE::DivMod:
+            return strDivMod;
         case AST_TYPE::Eq:
             return strEq;
         case AST_TYPE::FloorDiv:
