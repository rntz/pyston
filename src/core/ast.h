// Copyright (c) 2014-2015 Dropbox, Inc.
//
// Licensed under the Apache License, Version 2.0 (the "License");
// you may not use this file except in compliance with the License.
// You may obtain a copy of the License at
//
//    http://www.apache.org/licenses/LICENSE-2.0
//
// Unless required by applicable law or agreed to in writing, software
// distributed under the License is distributed on an "AS IS" BASIS,
// WITHOUT WARRANTIES OR CONDITIONS OF ANY KIND, either express or implied.
// See the License for the specific language governing permissions and
// limitations under the License.

#ifndef PYSTON_CORE_AST_H
#define PYSTON_CORE_AST_H

#include <cassert>
#include <cstdlib>
#include <stdint.h>
#include <string>
#include <vector>

#include "llvm/ADT/StringRef.h"

#include "core/common.h"
#include "core/stringpool.h"

namespace pyston {

namespace AST_TYPE {
// These are in a pretty random order (started off alphabetical but then I had to add more).
// These can be changed freely as long as parse_ast.py is also updated
enum AST_TYPE {
    alias = 1,
    arguments = 2,
    Assert = 3,
    Assign = 4,
    Attribute = 5,
    AugAssign = 6,
    BinOp = 7,
    BoolOp = 8,
    Call = 9,
    ClassDef = 10,
    Compare = 11,
    comprehension = 12,
    Delete = 13,
    Dict = 14,
    Exec = 16,
    ExceptHandler = 17,
    ExtSlice = 18,
    Expr = 19,
    For = 20,
    FunctionDef = 21,
    GeneratorExp = 22,
    Global = 23,
    If = 24,
    IfExp = 25,
    Import = 26,
    ImportFrom = 27,
    Index = 28,
    keyword = 29,
    Lambda = 30,
    List = 31,
    ListComp = 32,
    Module = 33,
    Num = 34,
    Name = 35,
    Pass = 37,
    Pow = 38,
    Print = 39,
    Raise = 40,
    Repr = 41,
    Return = 42,
    Slice = 44,
    Str = 45,
    Subscript = 46,
    TryExcept = 47,
    TryFinally = 48,
    Tuple = 49,
    UnaryOp = 50,
    With = 51,
    While = 52,
    Yield = 53,
    Store = 54,
    Load = 55,
    Param = 56,
    Not = 57,
    In = 58,
    Is = 59,
    IsNot = 60,
    Or = 61,
    And = 62,
    Eq = 63,
    NotEq = 64,
    NotIn = 65,
    GtE = 66,
    Gt = 67,
    Mod = 68,
    Add = 69,
    Continue = 70,
    Lt = 71,
    LtE = 72,
    Break = 73,
    Sub = 74,
    Del = 75,
    Mult = 76,
    Div = 77,
    USub = 78,
    BitAnd = 79,
    BitOr = 80,
    BitXor = 81,
    RShift = 82,
    LShift = 83,
    Invert = 84,
    UAdd = 85,
    FloorDiv = 86,
    DictComp = 15,
    Set = 43,
    Ellipsis = 87,
    Expression = 88, // like Module, but used for eval.
    SetComp = 89,

    // Pseudo-nodes that are specific to this compiler:
    Branch = 200,
    Jump = 201,
    ClsAttribute = 202,
    AugBinOp = 203,
    Invoke = 204,
    LangPrimitive = 205,
    MakeClass = 206,    // wraps a ClassDef to make it an expr
    MakeFunction = 207, // wraps a FunctionDef to make it an expr

    // These aren't real AST types, but since we use AST types to represent binexp types
    // and divmod+truediv are essentially types of binops, we add them here (at least for now):
    DivMod = 250,
    TrueDiv = 251,
};
};

class ASTVisitor;
class ExprVisitor;
class StmtVisitor;
class AST_keyword;

class AST {
public:
    virtual ~AST() {}

    const AST_TYPE::AST_TYPE type;
    uint32_t lineno, col_offset;

    virtual void accept(ASTVisitor* v) = 0;

#ifndef NDEBUG
private:
    // In debug mode, initialize lineno to something unique, so that if we see something ridiculous
    // appear in the traceback, we can isolate the allocation which created it.
    static int next_lineno;

public:
    AST(AST_TYPE::AST_TYPE type);
#else
    AST(AST_TYPE::AST_TYPE type) : type(type) {}
#endif
    AST(AST_TYPE::AST_TYPE type, uint32_t lineno, uint32_t col_offset = 0)
        : type(type), lineno(lineno), col_offset(col_offset) {}
};

class AST_expr : public AST {
public:
    virtual void* accept_expr(ExprVisitor* v) = 0;

    AST_expr(AST_TYPE::AST_TYPE type) : AST(type) {}
    AST_expr(AST_TYPE::AST_TYPE type, uint32_t lineno, uint32_t col_offset = 0) : AST(type, lineno, col_offset) {}
};

class AST_stmt : public AST {
public:
    virtual void accept_stmt(StmtVisitor* v) = 0;

    AST_stmt(AST_TYPE::AST_TYPE type) : AST(type) {}
};



class AST_alias : public AST {
public:
    InternedString name, asname;

    virtual void accept(ASTVisitor* v);

    AST_alias(InternedString name, InternedString asname) : AST(AST_TYPE::alias), name(name), asname(asname) {}

    static const AST_TYPE::AST_TYPE TYPE = AST_TYPE::alias;
};

class AST_arguments : public AST {
public:
    // no lineno, col_offset attributes
    std::vector<AST_expr*> args, defaults;

    // These are represented as strings, not names; not sure why.
    // If they don't exist, the string is empty.
    InternedString kwarg, vararg;

    virtual void accept(ASTVisitor* v);

    AST_arguments() : AST(AST_TYPE::arguments) {}

    static const AST_TYPE::AST_TYPE TYPE = AST_TYPE::arguments;
};

class AST_Assert : public AST_stmt {
public:
    AST_expr* msg, *test;

    virtual void accept(ASTVisitor* v);
    virtual void accept_stmt(StmtVisitor* v);

    AST_Assert() : AST_stmt(AST_TYPE::Assert) {}

    static const AST_TYPE::AST_TYPE TYPE = AST_TYPE::Assert;
};

class AST_Assign : public AST_stmt {
public:
    std::vector<AST_expr*> targets;
    AST_expr* value;

    virtual void accept(ASTVisitor* v);
    virtual void accept_stmt(StmtVisitor* v);

    AST_Assign() : AST_stmt(AST_TYPE::Assign) {}

    static const AST_TYPE::AST_TYPE TYPE = AST_TYPE::Assign;
};

class AST_AugAssign : public AST_stmt {
public:
    AST_expr* value;
    AST_expr* target;
    AST_TYPE::AST_TYPE op_type;

    virtual void accept(ASTVisitor* v);
    virtual void accept_stmt(StmtVisitor* v);

    AST_AugAssign() : AST_stmt(AST_TYPE::AugAssign) {}

    static const AST_TYPE::AST_TYPE TYPE = AST_TYPE::AugAssign;
};

class AST_AugBinOp : public AST_expr {
public:
    AST_TYPE::AST_TYPE op_type;
    AST_expr* left, *right;

    virtual void accept(ASTVisitor* v);
    virtual void* accept_expr(ExprVisitor* v);

    AST_AugBinOp() : AST_expr(AST_TYPE::AugBinOp) {}

    static const AST_TYPE::AST_TYPE TYPE = AST_TYPE::AugBinOp;
};

class AST_Attribute : public AST_expr {
public:
    AST_expr* value;
    AST_TYPE::AST_TYPE ctx_type;
    InternedString attr;

    virtual void accept(ASTVisitor* v);
    virtual void* accept_expr(ExprVisitor* v);

    AST_Attribute() : AST_expr(AST_TYPE::Attribute) {}

    AST_Attribute(AST_expr* value, AST_TYPE::AST_TYPE ctx_type, InternedString attr)
        : AST_expr(AST_TYPE::Attribute), value(value), ctx_type(ctx_type), attr(attr) {}

    static const AST_TYPE::AST_TYPE TYPE = AST_TYPE::Attribute;
};

class AST_BinOp : public AST_expr {
public:
    AST_TYPE::AST_TYPE op_type;
    AST_expr* left, *right;

    virtual void accept(ASTVisitor* v);
    virtual void* accept_expr(ExprVisitor* v);

    AST_BinOp() : AST_expr(AST_TYPE::BinOp) {}

    static const AST_TYPE::AST_TYPE TYPE = AST_TYPE::BinOp;
};

class AST_BoolOp : public AST_expr {
public:
    AST_TYPE::AST_TYPE op_type;
    std::vector<AST_expr*> values;

    virtual void accept(ASTVisitor* v);
    virtual void* accept_expr(ExprVisitor* v);

    AST_BoolOp() : AST_expr(AST_TYPE::BoolOp) {}

    static const AST_TYPE::AST_TYPE TYPE = AST_TYPE::BoolOp;
};

class AST_Break : public AST_stmt {
public:
    virtual void accept(ASTVisitor* v);
    virtual void accept_stmt(StmtVisitor* v);

    AST_Break() : AST_stmt(AST_TYPE::Break) {}

    static const AST_TYPE::AST_TYPE TYPE = AST_TYPE::Break;
};

class AST_Call : public AST_expr {
public:
    AST_expr* starargs, *kwargs, *func;
    std::vector<AST_expr*> args;
    std::vector<AST_keyword*> keywords;

    virtual void accept(ASTVisitor* v);
    virtual void* accept_expr(ExprVisitor* v);

    AST_Call() : AST_expr(AST_TYPE::Call) {}

    static const AST_TYPE::AST_TYPE TYPE = AST_TYPE::Call;
};

class AST_Compare : public AST_expr {
public:
    std::vector<AST_TYPE::AST_TYPE> ops;
    std::vector<AST_expr*> comparators;
    AST_expr* left;

    virtual void accept(ASTVisitor* v);
    virtual void* accept_expr(ExprVisitor* v);

    AST_Compare() : AST_expr(AST_TYPE::Compare) {}

    static const AST_TYPE::AST_TYPE TYPE = AST_TYPE::Compare;
};

class AST_comprehension : public AST {
public:
    AST_expr* target;
    AST_expr* iter;
    std::vector<AST_expr*> ifs;

    virtual void accept(ASTVisitor* v);

    AST_comprehension() : AST(AST_TYPE::comprehension) {}

    static const AST_TYPE::AST_TYPE TYPE = AST_TYPE::comprehension;
};

class AST_ClassDef : public AST_stmt {
public:
    virtual void accept(ASTVisitor* v);
    virtual void accept_stmt(StmtVisitor* v);

    std::vector<AST_expr*> bases, decorator_list;
    std::vector<AST_stmt*> body;
    InternedString name;

    AST_ClassDef() : AST_stmt(AST_TYPE::ClassDef) {}

    static const AST_TYPE::AST_TYPE TYPE = AST_TYPE::ClassDef;
};

class AST_Continue : public AST_stmt {
public:
    virtual void accept(ASTVisitor* v);
    virtual void accept_stmt(StmtVisitor* v);

    AST_Continue() : AST_stmt(AST_TYPE::Continue) {}

    static const AST_TYPE::AST_TYPE TYPE = AST_TYPE::Continue;
};

class AST_Dict : public AST_expr {
public:
    std::vector<AST_expr*> keys, values;

    virtual void accept(ASTVisitor* v);
    virtual void* accept_expr(ExprVisitor* v);

    AST_Dict() : AST_expr(AST_TYPE::Dict) {}

    static const AST_TYPE::AST_TYPE TYPE = AST_TYPE::Dict;
};

class AST_DictComp : public AST_expr {
public:
    std::vector<AST_comprehension*> generators;
    AST_expr* key, *value;

    virtual void accept(ASTVisitor* v);
    virtual void* accept_expr(ExprVisitor* v);

    AST_DictComp() : AST_expr(AST_TYPE::DictComp) {}

    const static AST_TYPE::AST_TYPE TYPE = AST_TYPE::DictComp;
};

class AST_Delete : public AST_stmt {
public:
    std::vector<AST_expr*> targets;
    virtual void accept(ASTVisitor* v);
    virtual void accept_stmt(StmtVisitor* v);

    AST_Delete() : AST_stmt(AST_TYPE::Delete) {}

    static const AST_TYPE::AST_TYPE TYPE = AST_TYPE::Delete;
};

class AST_Ellipsis : public AST_expr {
public:
    virtual void accept(ASTVisitor* v);
    virtual void* accept_expr(ExprVisitor* v);

    AST_Ellipsis() : AST_expr(AST_TYPE::Ellipsis) {}

    static const AST_TYPE::AST_TYPE TYPE = AST_TYPE::Ellipsis;
};

class AST_Expr : public AST_stmt {
public:
    AST_expr* value;

    virtual void accept(ASTVisitor* v);
    virtual void accept_stmt(StmtVisitor* v);

    AST_Expr() : AST_stmt(AST_TYPE::Expr) {}

    static const AST_TYPE::AST_TYPE TYPE = AST_TYPE::Expr;
};

class AST_ExceptHandler : public AST {
public:
    std::vector<AST_stmt*> body;
    AST_expr* type; // can be NULL for a bare "except:" clause
    AST_expr* name; // can be NULL if the exception doesn't get a name

    virtual void accept(ASTVisitor* v);

    AST_ExceptHandler() : AST(AST_TYPE::ExceptHandler) {}

    static const AST_TYPE::AST_TYPE TYPE = AST_TYPE::ExceptHandler;
};

class AST_Exec : public AST_stmt {
public:
    AST_expr* body;
    AST_expr* globals;
    AST_expr* locals;

    virtual void accept(ASTVisitor* v);
    virtual void accept_stmt(StmtVisitor* v);

    AST_Exec() : AST_stmt(AST_TYPE::Exec) {}

    static const AST_TYPE::AST_TYPE TYPE = AST_TYPE::Exec;
};

// (Alternative to AST_Module, used for, e.g., eval)
class AST_Expression : public AST {
public:
    std::unique_ptr<InternedStringPool> interned_strings;

    AST_expr* body;

    virtual void accept(ASTVisitor* v);

    AST_Expression(std::unique_ptr<InternedStringPool> interned_strings)
        : AST(AST_TYPE::Expression), interned_strings(std::move(interned_strings)) {}

    static const AST_TYPE::AST_TYPE TYPE = AST_TYPE::Expression;
};

class AST_ExtSlice : public AST_expr {
public:
    std::vector<AST_expr*> dims;

    virtual void accept(ASTVisitor* v);
    virtual void* accept_expr(ExprVisitor* v);

    AST_ExtSlice() : AST_expr(AST_TYPE::ExtSlice) {}

    static const AST_TYPE::AST_TYPE TYPE = AST_TYPE::ExtSlice;
};

class AST_For : public AST_stmt {
public:
    std::vector<AST_stmt*> body, orelse;
    AST_expr* target, *iter;

    virtual void accept(ASTVisitor* v);
    virtual void accept_stmt(StmtVisitor* v);

    AST_For() : AST_stmt(AST_TYPE::For) {}

    static const AST_TYPE::AST_TYPE TYPE = AST_TYPE::For;
};

class AST_FunctionDef : public AST_stmt {
public:
    std::vector<AST_stmt*> body;
    std::vector<AST_expr*> decorator_list;
    InternedString name;
    AST_arguments* args;

    virtual void accept(ASTVisitor* v);
    virtual void accept_stmt(StmtVisitor* v);

    AST_FunctionDef() : AST_stmt(AST_TYPE::FunctionDef) {}

    static const AST_TYPE::AST_TYPE TYPE = AST_TYPE::FunctionDef;
};

class AST_GeneratorExp : public AST_expr {
public:
    std::vector<AST_comprehension*> generators;
    AST_expr* elt;

    virtual void accept(ASTVisitor* v);
    virtual void* accept_expr(ExprVisitor* v);

    AST_GeneratorExp() : AST_expr(AST_TYPE::GeneratorExp) {}

    const static AST_TYPE::AST_TYPE TYPE = AST_TYPE::GeneratorExp;
};

class AST_Global : public AST_stmt {
public:
    std::vector<InternedString> names;

    virtual void accept(ASTVisitor* v);
    virtual void accept_stmt(StmtVisitor* v);

    AST_Global() : AST_stmt(AST_TYPE::Global) {}

    static const AST_TYPE::AST_TYPE TYPE = AST_TYPE::Global;
};

class AST_If : public AST_stmt {
public:
    std::vector<AST_stmt*> body, orelse;
    AST_expr* test;

    virtual void accept(ASTVisitor* v);
    virtual void accept_stmt(StmtVisitor* v);

    AST_If() : AST_stmt(AST_TYPE::If) {}

    static const AST_TYPE::AST_TYPE TYPE = AST_TYPE::If;
};

class AST_IfExp : public AST_expr {
public:
    AST_expr* body, *test, *orelse;

    virtual void accept(ASTVisitor* v);
    virtual void* accept_expr(ExprVisitor* v);

    AST_IfExp() : AST_expr(AST_TYPE::IfExp) {}

    static const AST_TYPE::AST_TYPE TYPE = AST_TYPE::IfExp;
};

class AST_Import : public AST_stmt {
public:
    std::vector<AST_alias*> names;

    virtual void accept(ASTVisitor* v);
    virtual void accept_stmt(StmtVisitor* v);

    AST_Import() : AST_stmt(AST_TYPE::Import) {}

    static const AST_TYPE::AST_TYPE TYPE = AST_TYPE::Import;
};

class AST_ImportFrom : public AST_stmt {
public:
    InternedString module;
    std::vector<AST_alias*> names;
    int level;

    virtual void accept(ASTVisitor* v);
    virtual void accept_stmt(StmtVisitor* v);

    AST_ImportFrom() : AST_stmt(AST_TYPE::ImportFrom) {}

    static const AST_TYPE::AST_TYPE TYPE = AST_TYPE::ImportFrom;
};

class AST_Index : public AST_expr {
public:
    AST_expr* value;

    virtual void accept(ASTVisitor* v);
    virtual void* accept_expr(ExprVisitor* v);

    AST_Index() : AST_expr(AST_TYPE::Index) {}

    static const AST_TYPE::AST_TYPE TYPE = AST_TYPE::Index;
};

class AST_keyword : public AST {
public:
    // no lineno, col_offset attributes
    AST_expr* value;
    InternedString arg;

    virtual void accept(ASTVisitor* v);

    AST_keyword() : AST(AST_TYPE::keyword) {}

    static const AST_TYPE::AST_TYPE TYPE = AST_TYPE::keyword;
};

class AST_Lambda : public AST_expr {
public:
    AST_arguments* args;
    AST_expr* body;

    virtual void accept(ASTVisitor* v);
    virtual void* accept_expr(ExprVisitor* v);

    AST_Lambda() : AST_expr(AST_TYPE::Lambda) {}

    static const AST_TYPE::AST_TYPE TYPE = AST_TYPE::Lambda;
};

class AST_List : public AST_expr {
public:
    std::vector<AST_expr*> elts;
    AST_TYPE::AST_TYPE ctx_type;

    virtual void accept(ASTVisitor* v);
    virtual void* accept_expr(ExprVisitor* v);

    AST_List() : AST_expr(AST_TYPE::List) {}

    static const AST_TYPE::AST_TYPE TYPE = AST_TYPE::List;
};

class AST_ListComp : public AST_expr {
public:
    std::vector<AST_comprehension*> generators;
    AST_expr* elt;

    virtual void accept(ASTVisitor* v);
    virtual void* accept_expr(ExprVisitor* v);

    AST_ListComp() : AST_expr(AST_TYPE::ListComp) {}

    const static AST_TYPE::AST_TYPE TYPE = AST_TYPE::ListComp;
};

class AST_Module : public AST {
public:
    std::unique_ptr<InternedStringPool> interned_strings;

    // no lineno, col_offset attributes
    std::vector<AST_stmt*> body;

    virtual void accept(ASTVisitor* v);

    AST_Module(std::unique_ptr<InternedStringPool> interned_strings)
        : AST(AST_TYPE::Module), interned_strings(std::move(interned_strings)) {}

    static const AST_TYPE::AST_TYPE TYPE = AST_TYPE::Module;
};

class AST_Name : public AST_expr {
public:
    AST_TYPE::AST_TYPE ctx_type;
    InternedString id;

    // The resolved scope of this name.  Kind of hacky to be storing it in the AST node;
    // in CPython it ends up getting "cached" by being translated into one of a number of
    // different bytecodes.
    // We don't have a separate bytecode representation, so just store it in here for now.
    enum LookupType {
        UNKNOWN,
        GLOBAL,
        CLOSURE,
        FAST_LOCAL,
        LOCAL,
    } lookup_type;

    virtual void accept(ASTVisitor* v);
    virtual void* accept_expr(ExprVisitor* v);

    AST_Name(InternedString id, AST_TYPE::AST_TYPE ctx_type, int lineno, int col_offset = 0)
        : AST_expr(AST_TYPE::Name, lineno, col_offset), ctx_type(ctx_type), id(id), lookup_type(UNKNOWN) {}

    static const AST_TYPE::AST_TYPE TYPE = AST_TYPE::Name;
};

class AST_Num : public AST_expr {
public:
    enum NumType {
        // These values must correspond to the values in parse_ast.py
        INT = 0x10,
        FLOAT = 0x20,
        LONG = 0x30,

        // for COMPLEX, n_float is the imaginary part, real part is 0
        COMPLEX = 0x40,
    } num_type;

    union {
        int64_t n_int;
        double n_float;
    };
    std::string n_long;

    virtual void accept(ASTVisitor* v);
    virtual void* accept_expr(ExprVisitor* v);

    AST_Num() : AST_expr(AST_TYPE::Num) {}

    static const AST_TYPE::AST_TYPE TYPE = AST_TYPE::Num;
};

class AST_Repr : public AST_expr {
public:
    AST_expr* value;

    virtual void accept(ASTVisitor* v);
    virtual void* accept_expr(ExprVisitor* v);

    AST_Repr() : AST_expr(AST_TYPE::Repr) {}

    static const AST_TYPE::AST_TYPE TYPE = AST_TYPE::Repr;
};

class AST_Pass : public AST_stmt {
public:
    virtual void accept(ASTVisitor* v);
    virtual void accept_stmt(StmtVisitor* v);

    AST_Pass() : AST_stmt(AST_TYPE::Pass) {}

    static const AST_TYPE::AST_TYPE TYPE = AST_TYPE::Pass;
};

class AST_Print : public AST_stmt {
public:
    AST_expr* dest;
    bool nl;
    std::vector<AST_expr*> values;

    virtual void accept(ASTVisitor* v);
    virtual void accept_stmt(StmtVisitor* v);

    AST_Print() : AST_stmt(AST_TYPE::Print) {}

    static const AST_TYPE::AST_TYPE TYPE = AST_TYPE::Print;
};

class AST_Raise : public AST_stmt {
public:
    // In the python ast module, these are called "type", "inst", and "tback", respectively.
    // Renaming to arg{0..2} since I find that confusing, since they are filled in
    // sequentially rather than semantically.
    // Ie "raise Exception()" will have type==Exception(), inst==None, tback==None
    AST_expr* arg0, *arg1, *arg2;

    virtual void accept(ASTVisitor* v);
    virtual void accept_stmt(StmtVisitor* v);

    AST_Raise() : AST_stmt(AST_TYPE::Raise), arg0(NULL), arg1(NULL), arg2(NULL) {}

    static const AST_TYPE::AST_TYPE TYPE = AST_TYPE::Raise;
};

class AST_Return : public AST_stmt {
public:
    AST_expr* value;

    virtual void accept(ASTVisitor* v);
    virtual void accept_stmt(StmtVisitor* v);

    AST_Return() : AST_stmt(AST_TYPE::Return) {}

    static const AST_TYPE::AST_TYPE TYPE = AST_TYPE::Return;
};

class AST_Set : public AST_expr {
public:
    std::vector<AST_expr*> elts;

    virtual void accept(ASTVisitor* v);
    virtual void* accept_expr(ExprVisitor* v);

    AST_Set() : AST_expr(AST_TYPE::Set) {}

    static const AST_TYPE::AST_TYPE TYPE = AST_TYPE::Set;
};

class AST_SetComp : public AST_expr {
public:
    std::vector<AST_comprehension*> generators;
    AST_expr* elt;

    virtual void accept(ASTVisitor* v);
    virtual void* accept_expr(ExprVisitor* v);

    AST_SetComp() : AST_expr(AST_TYPE::SetComp) {}

    const static AST_TYPE::AST_TYPE TYPE = AST_TYPE::SetComp;
};

class AST_Slice : public AST_expr {
public:
    AST_expr* lower, *upper, *step;

    virtual void accept(ASTVisitor* v);
    virtual void* accept_expr(ExprVisitor* v);

    AST_Slice() : AST_expr(AST_TYPE::Slice) {}

    static const AST_TYPE::AST_TYPE TYPE = AST_TYPE::Slice;
};

class AST_Str : public AST_expr {
public:
    enum StrType {
        UNSET = 0x00,
        STR = 0x10,
        UNICODE = 0x20,
    } str_type;

    // The meaning of str_data depends on str_type.  For STR, it's just the bytes value.
    // For UNICODE, it's the utf-8 encoded value.
    std::string str_data;

    virtual void accept(ASTVisitor* v);
    virtual void* accept_expr(ExprVisitor* v);

    AST_Str() : AST_expr(AST_TYPE::Str), str_type(UNSET) {}
    AST_Str(const std::string& s) : AST_expr(AST_TYPE::Str), str_type(STR), str_data(s) {}
    AST_Str(const std::string&& s) : AST_expr(AST_TYPE::Str), str_type(STR), str_data(std::move(s)) {}

    static const AST_TYPE::AST_TYPE TYPE = AST_TYPE::Str;
};

class AST_Subscript : public AST_expr {
public:
    AST_expr* value, *slice;
    AST_TYPE::AST_TYPE ctx_type;

    virtual void accept(ASTVisitor* v);
    virtual void* accept_expr(ExprVisitor* v);

    AST_Subscript() : AST_expr(AST_TYPE::Subscript) {}

    static const AST_TYPE::AST_TYPE TYPE = AST_TYPE::Subscript;
};

class AST_TryExcept : public AST_stmt {
public:
    std::vector<AST_stmt*> body, orelse;
    std::vector<AST_ExceptHandler*> handlers;

    virtual void accept(ASTVisitor* v);
    virtual void accept_stmt(StmtVisitor* v);

    AST_TryExcept() : AST_stmt(AST_TYPE::TryExcept) {}

    static const AST_TYPE::AST_TYPE TYPE = AST_TYPE::TryExcept;
};

class AST_TryFinally : public AST_stmt {
public:
    std::vector<AST_stmt*> body, finalbody;

    virtual void accept(ASTVisitor* v);
    virtual void accept_stmt(StmtVisitor* v);

    AST_TryFinally() : AST_stmt(AST_TYPE::TryFinally) {}

    static const AST_TYPE::AST_TYPE TYPE = AST_TYPE::TryFinally;
};

class AST_Tuple : public AST_expr {
public:
    std::vector<AST_expr*> elts;
    AST_TYPE::AST_TYPE ctx_type;

    virtual void accept(ASTVisitor* v);
    virtual void* accept_expr(ExprVisitor* v);

    AST_Tuple() : AST_expr(AST_TYPE::Tuple) {}

    static const AST_TYPE::AST_TYPE TYPE = AST_TYPE::Tuple;
};

class AST_UnaryOp : public AST_expr {
public:
    AST_expr* operand;
    AST_TYPE::AST_TYPE op_type;

    virtual void accept(ASTVisitor* v);
    virtual void* accept_expr(ExprVisitor* v);

    AST_UnaryOp() : AST_expr(AST_TYPE::UnaryOp) {}

    static const AST_TYPE::AST_TYPE TYPE = AST_TYPE::UnaryOp;
};

class AST_While : public AST_stmt {
public:
    AST_expr* test;
    std::vector<AST_stmt*> body, orelse;

    virtual void accept(ASTVisitor* v);
    virtual void accept_stmt(StmtVisitor* v);

    AST_While() : AST_stmt(AST_TYPE::While) {}

    static const AST_TYPE::AST_TYPE TYPE = AST_TYPE::While;
};

class AST_With : public AST_stmt {
public:
    AST_expr* optional_vars, *context_expr;
    std::vector<AST_stmt*> body;

    virtual void accept(ASTVisitor* v);
    virtual void accept_stmt(StmtVisitor* v);

    AST_With() : AST_stmt(AST_TYPE::With) {}

    static const AST_TYPE::AST_TYPE TYPE = AST_TYPE::With;
};

class AST_Yield : public AST_expr {
public:
    AST_expr* value;

    virtual void accept(ASTVisitor* v);
    virtual void* accept_expr(ExprVisitor* v);

    AST_Yield() : AST_expr(AST_TYPE::Yield) {}

    static const AST_TYPE::AST_TYPE TYPE = AST_TYPE::Yield;
};

class AST_MakeFunction : public AST_expr {
public:
    AST_FunctionDef* function_def;

    virtual void accept(ASTVisitor* v);
    virtual void* accept_expr(ExprVisitor* v);

    AST_MakeFunction(AST_FunctionDef* fd)
        : AST_expr(AST_TYPE::MakeFunction, fd->lineno, fd->col_offset), function_def(fd) {}

    static const AST_TYPE::AST_TYPE TYPE = AST_TYPE::MakeFunction;
};

class AST_MakeClass : public AST_expr {
public:
    AST_ClassDef* class_def;

    virtual void accept(ASTVisitor* v);
    virtual void* accept_expr(ExprVisitor* v);

    AST_MakeClass(AST_ClassDef* cd) : AST_expr(AST_TYPE::MakeClass, cd->lineno, cd->col_offset), class_def(cd) {}

    static const AST_TYPE::AST_TYPE TYPE = AST_TYPE::MakeClass;
};


// AST pseudo-nodes that will get added during CFG-construction.  These don't exist in the input AST, but adding them in
// lets us avoid creating a completely new IR for this phase

class CFGBlock;

class AST_Branch : public AST_stmt {
public:
    AST_expr* test;
    CFGBlock* iftrue, *iffalse;

    virtual void accept(ASTVisitor* v);
    virtual void accept_stmt(StmtVisitor* v);

    AST_Branch() : AST_stmt(AST_TYPE::Branch) {}

    static const AST_TYPE::AST_TYPE TYPE = AST_TYPE::Branch;
};

class AST_Jump : public AST_stmt {
public:
    CFGBlock* target;

    virtual void accept(ASTVisitor* v);
    virtual void accept_stmt(StmtVisitor* v);

    AST_Jump() : AST_stmt(AST_TYPE::Jump) {
        lineno = -1;
        col_offset = -1;
    }

    static const AST_TYPE::AST_TYPE TYPE = AST_TYPE::Jump;
};

class AST_ClsAttribute : public AST_expr {
public:
    AST_expr* value;
    InternedString attr;

    virtual void accept(ASTVisitor* v);
    virtual void* accept_expr(ExprVisitor* v);

    AST_ClsAttribute() : AST_expr(AST_TYPE::ClsAttribute) {}

    static const AST_TYPE::AST_TYPE TYPE = AST_TYPE::ClsAttribute;
};

class AST_Invoke : public AST_stmt {
public:
    AST_stmt* stmt;

    CFGBlock* normal_dest, *exc_dest;

    virtual void accept(ASTVisitor* v);
    virtual void accept_stmt(StmtVisitor* v);

    AST_Invoke(AST_stmt* stmt) : AST_stmt(AST_TYPE::Invoke), stmt(stmt) {}

    static const AST_TYPE::AST_TYPE TYPE = AST_TYPE::Invoke;
};

// "LangPrimitive" represents operations that "primitive" to the language,
// but aren't directly *exactly* representable as normal Python.
// ClsAttribute would fall into this category.
// These are basically bytecodes, framed as pseudo-AST-nodes.
class AST_LangPrimitive : public AST_expr {
public:
    enum Opcodes {
<<<<<<< HEAD
        LANDINGPAD,
=======
        ISINSTANCE,
        LANDINGPAD, // grabs the info about the last raised exception
>>>>>>> 449cb458
        LOCALS,
        GET_ITER,
        IMPORT_FROM,
        IMPORT_NAME,
        IMPORT_STAR,
        NONE,
<<<<<<< HEAD
        NONZERO,
        CHECK_EXC_MATCH,
=======
        NONZERO, // determines whether something is "true" for purposes of `if' and so forth
>>>>>>> 449cb458
        SET_EXC_INFO,
        UNCACHE_EXC_INFO,
        HASNEXT,
    } opcode;
    std::vector<AST_expr*> args;

    virtual void accept(ASTVisitor* v);
    virtual void* accept_expr(ExprVisitor* v);

    AST_LangPrimitive(Opcodes opcode) : AST_expr(AST_TYPE::LangPrimitive), opcode(opcode) {}

    static const AST_TYPE::AST_TYPE TYPE = AST_TYPE::LangPrimitive;
};

template <typename T> T* ast_cast(AST* node) {
    assert(node->type == T::TYPE);
    return static_cast<T*>(node);
}



class ASTVisitor {
protected:
public:
    virtual ~ASTVisitor() {}

    virtual bool visit_alias(AST_alias* node) { RELEASE_ASSERT(0, ""); }
    virtual bool visit_arguments(AST_arguments* node) { RELEASE_ASSERT(0, ""); }
    virtual bool visit_assert(AST_Assert* node) { RELEASE_ASSERT(0, ""); }
    virtual bool visit_assign(AST_Assign* node) { RELEASE_ASSERT(0, ""); }
    virtual bool visit_augassign(AST_AugAssign* node) { RELEASE_ASSERT(0, ""); }
    virtual bool visit_augbinop(AST_AugBinOp* node) { RELEASE_ASSERT(0, ""); }
    virtual bool visit_attribute(AST_Attribute* node) { RELEASE_ASSERT(0, ""); }
    virtual bool visit_binop(AST_BinOp* node) { RELEASE_ASSERT(0, ""); }
    virtual bool visit_boolop(AST_BoolOp* node) { RELEASE_ASSERT(0, ""); }
    virtual bool visit_break(AST_Break* node) { RELEASE_ASSERT(0, ""); }
    virtual bool visit_call(AST_Call* node) { RELEASE_ASSERT(0, ""); }
    virtual bool visit_clsattribute(AST_ClsAttribute* node) { RELEASE_ASSERT(0, ""); }
    virtual bool visit_compare(AST_Compare* node) { RELEASE_ASSERT(0, ""); }
    virtual bool visit_comprehension(AST_comprehension* node) { RELEASE_ASSERT(0, ""); }
    virtual bool visit_classdef(AST_ClassDef* node) { RELEASE_ASSERT(0, ""); }
    virtual bool visit_continue(AST_Continue* node) { RELEASE_ASSERT(0, ""); }
    virtual bool visit_delete(AST_Delete* node) { RELEASE_ASSERT(0, ""); }
    virtual bool visit_dict(AST_Dict* node) { RELEASE_ASSERT(0, ""); }
    virtual bool visit_dictcomp(AST_DictComp* node) { RELEASE_ASSERT(0, ""); }
    virtual bool visit_ellipsis(AST_Ellipsis* node) { RELEASE_ASSERT(0, ""); }
    virtual bool visit_excepthandler(AST_ExceptHandler* node) { RELEASE_ASSERT(0, ""); }
    virtual bool visit_exec(AST_Exec* node) { RELEASE_ASSERT(0, ""); }
    virtual bool visit_expr(AST_Expr* node) { RELEASE_ASSERT(0, ""); }
    virtual bool visit_expression(AST_Expression* node) { RELEASE_ASSERT(0, ""); }
    virtual bool visit_extslice(AST_ExtSlice* node) { RELEASE_ASSERT(0, ""); }
    virtual bool visit_for(AST_For* node) { RELEASE_ASSERT(0, ""); }
    virtual bool visit_functiondef(AST_FunctionDef* node) { RELEASE_ASSERT(0, ""); }
    virtual bool visit_generatorexp(AST_GeneratorExp* node) { RELEASE_ASSERT(0, ""); }
    virtual bool visit_global(AST_Global* node) { RELEASE_ASSERT(0, ""); }
    virtual bool visit_if(AST_If* node) { RELEASE_ASSERT(0, ""); }
    virtual bool visit_ifexp(AST_IfExp* node) { RELEASE_ASSERT(0, ""); }
    virtual bool visit_import(AST_Import* node) { RELEASE_ASSERT(0, ""); }
    virtual bool visit_importfrom(AST_ImportFrom* node) { RELEASE_ASSERT(0, ""); }
    virtual bool visit_index(AST_Index* node) { RELEASE_ASSERT(0, ""); }
    virtual bool visit_invoke(AST_Invoke* node) { RELEASE_ASSERT(0, ""); }
    virtual bool visit_keyword(AST_keyword* node) { RELEASE_ASSERT(0, ""); }
    virtual bool visit_lambda(AST_Lambda* node) { RELEASE_ASSERT(0, ""); }
    virtual bool visit_langprimitive(AST_LangPrimitive* node) { RELEASE_ASSERT(0, ""); }
    virtual bool visit_list(AST_List* node) { RELEASE_ASSERT(0, ""); }
    virtual bool visit_listcomp(AST_ListComp* node) { RELEASE_ASSERT(0, ""); }
    virtual bool visit_module(AST_Module* node) { RELEASE_ASSERT(0, ""); }
    virtual bool visit_name(AST_Name* node) { RELEASE_ASSERT(0, ""); }
    virtual bool visit_num(AST_Num* node) { RELEASE_ASSERT(0, ""); }
    virtual bool visit_pass(AST_Pass* node) { RELEASE_ASSERT(0, ""); }
    virtual bool visit_print(AST_Print* node) { RELEASE_ASSERT(0, ""); }
    virtual bool visit_raise(AST_Raise* node) { RELEASE_ASSERT(0, ""); }
    virtual bool visit_repr(AST_Repr* node) { RELEASE_ASSERT(0, ""); }
    virtual bool visit_return(AST_Return* node) { RELEASE_ASSERT(0, ""); }
    virtual bool visit_set(AST_Set* node) { RELEASE_ASSERT(0, ""); }
    virtual bool visit_setcomp(AST_SetComp* node) { RELEASE_ASSERT(0, ""); }
    virtual bool visit_slice(AST_Slice* node) { RELEASE_ASSERT(0, ""); }
    virtual bool visit_str(AST_Str* node) { RELEASE_ASSERT(0, ""); }
    virtual bool visit_subscript(AST_Subscript* node) { RELEASE_ASSERT(0, ""); }
    virtual bool visit_tryexcept(AST_TryExcept* node) { RELEASE_ASSERT(0, ""); }
    virtual bool visit_tryfinally(AST_TryFinally* node) { RELEASE_ASSERT(0, ""); }
    virtual bool visit_tuple(AST_Tuple* node) { RELEASE_ASSERT(0, ""); }
    virtual bool visit_unaryop(AST_UnaryOp* node) { RELEASE_ASSERT(0, ""); }
    virtual bool visit_while(AST_While* node) { RELEASE_ASSERT(0, ""); }
    virtual bool visit_with(AST_With* node) { RELEASE_ASSERT(0, ""); }
    virtual bool visit_yield(AST_Yield* node) { RELEASE_ASSERT(0, ""); }

    virtual bool visit_makeclass(AST_MakeClass* node) { RELEASE_ASSERT(0, ""); }
    virtual bool visit_makefunction(AST_MakeFunction* node) { RELEASE_ASSERT(0, ""); }
    virtual bool visit_branch(AST_Branch* node) { RELEASE_ASSERT(0, ""); }
    virtual bool visit_jump(AST_Jump* node) { RELEASE_ASSERT(0, ""); }
};

class NoopASTVisitor : public ASTVisitor {
protected:
public:
    virtual ~NoopASTVisitor() {}

    virtual bool visit_alias(AST_alias* node) { return false; }
    virtual bool visit_arguments(AST_arguments* node) { return false; }
    virtual bool visit_assert(AST_Assert* node) { return false; }
    virtual bool visit_assign(AST_Assign* node) { return false; }
    virtual bool visit_augassign(AST_AugAssign* node) { return false; }
    virtual bool visit_augbinop(AST_AugBinOp* node) { return false; }
    virtual bool visit_attribute(AST_Attribute* node) { return false; }
    virtual bool visit_binop(AST_BinOp* node) { return false; }
    virtual bool visit_boolop(AST_BoolOp* node) { return false; }
    virtual bool visit_break(AST_Break* node) { return false; }
    virtual bool visit_call(AST_Call* node) { return false; }
    virtual bool visit_clsattribute(AST_ClsAttribute* node) { return false; }
    virtual bool visit_compare(AST_Compare* node) { return false; }
    virtual bool visit_comprehension(AST_comprehension* node) { return false; }
    virtual bool visit_classdef(AST_ClassDef* node) { return false; }
    virtual bool visit_continue(AST_Continue* node) { return false; }
    virtual bool visit_delete(AST_Delete* node) { return false; }
    virtual bool visit_dict(AST_Dict* node) { return false; }
    virtual bool visit_dictcomp(AST_DictComp* node) { return false; }
    virtual bool visit_ellipsis(AST_Ellipsis* node) { return false; }
    virtual bool visit_excepthandler(AST_ExceptHandler* node) { return false; }
    virtual bool visit_exec(AST_Exec* node) { return false; }
    virtual bool visit_expr(AST_Expr* node) { return false; }
    virtual bool visit_expr(AST_Expression* node) { return false; }
    virtual bool visit_extslice(AST_ExtSlice* node) { return false; }
    virtual bool visit_for(AST_For* node) { return false; }
    virtual bool visit_functiondef(AST_FunctionDef* node) { return false; }
    virtual bool visit_generatorexp(AST_GeneratorExp* node) { return false; }
    virtual bool visit_global(AST_Global* node) { return false; }
    virtual bool visit_if(AST_If* node) { return false; }
    virtual bool visit_ifexp(AST_IfExp* node) { return false; }
    virtual bool visit_import(AST_Import* node) { return false; }
    virtual bool visit_importfrom(AST_ImportFrom* node) { return false; }
    virtual bool visit_index(AST_Index* node) { return false; }
    virtual bool visit_invoke(AST_Invoke* node) { return false; }
    virtual bool visit_keyword(AST_keyword* node) { return false; }
    virtual bool visit_lambda(AST_Lambda* node) { return false; }
    virtual bool visit_langprimitive(AST_LangPrimitive* node) { return false; }
    virtual bool visit_list(AST_List* node) { return false; }
    virtual bool visit_listcomp(AST_ListComp* node) { return false; }
    virtual bool visit_module(AST_Module* node) { return false; }
    virtual bool visit_name(AST_Name* node) { return false; }
    virtual bool visit_num(AST_Num* node) { return false; }
    virtual bool visit_pass(AST_Pass* node) { return false; }
    virtual bool visit_print(AST_Print* node) { return false; }
    virtual bool visit_raise(AST_Raise* node) { return false; }
    virtual bool visit_repr(AST_Repr* node) { return false; }
    virtual bool visit_return(AST_Return* node) { return false; }
    virtual bool visit_set(AST_Set* node) { return false; }
    virtual bool visit_setcomp(AST_SetComp* node) { return false; }
    virtual bool visit_slice(AST_Slice* node) { return false; }
    virtual bool visit_str(AST_Str* node) { return false; }
    virtual bool visit_subscript(AST_Subscript* node) { return false; }
    virtual bool visit_tryexcept(AST_TryExcept* node) { return false; }
    virtual bool visit_tryfinally(AST_TryFinally* node) { return false; }
    virtual bool visit_tuple(AST_Tuple* node) { return false; }
    virtual bool visit_unaryop(AST_UnaryOp* node) { return false; }
    virtual bool visit_while(AST_While* node) { return false; }
    virtual bool visit_with(AST_With* node) { return false; }
    virtual bool visit_yield(AST_Yield* node) { return false; }

    virtual bool visit_branch(AST_Branch* node) { return false; }
    virtual bool visit_jump(AST_Jump* node) { return false; }
    virtual bool visit_makeclass(AST_MakeClass* node) { return false; }
    virtual bool visit_makefunction(AST_MakeFunction* node) { return false; }
};

class ExprVisitor {
protected:
public:
    virtual ~ExprVisitor() {}

    virtual void* visit_augbinop(AST_AugBinOp* node) { RELEASE_ASSERT(0, ""); }
    virtual void* visit_attribute(AST_Attribute* node) { RELEASE_ASSERT(0, ""); }
    virtual void* visit_binop(AST_BinOp* node) { RELEASE_ASSERT(0, ""); }
    virtual void* visit_boolop(AST_BoolOp* node) { RELEASE_ASSERT(0, ""); }
    virtual void* visit_call(AST_Call* node) { RELEASE_ASSERT(0, ""); }
    virtual void* visit_clsattribute(AST_ClsAttribute* node) { RELEASE_ASSERT(0, ""); }
    virtual void* visit_compare(AST_Compare* node) { RELEASE_ASSERT(0, ""); }
    virtual void* visit_dict(AST_Dict* node) { RELEASE_ASSERT(0, ""); }
    virtual void* visit_dictcomp(AST_DictComp* node) { RELEASE_ASSERT(0, ""); }
    virtual void* visit_ellipsis(AST_Ellipsis* node) { RELEASE_ASSERT(0, ""); }
    virtual void* visit_extslice(AST_ExtSlice* node) { RELEASE_ASSERT(0, ""); }
    virtual void* visit_generatorexp(AST_GeneratorExp* node) { RELEASE_ASSERT(0, ""); }
    virtual void* visit_ifexp(AST_IfExp* node) { RELEASE_ASSERT(0, ""); }
    virtual void* visit_index(AST_Index* node) { RELEASE_ASSERT(0, ""); }
    virtual void* visit_lambda(AST_Lambda* node) { RELEASE_ASSERT(0, ""); }
    virtual void* visit_langprimitive(AST_LangPrimitive* node) { RELEASE_ASSERT(0, ""); }
    virtual void* visit_list(AST_List* node) { RELEASE_ASSERT(0, ""); }
    virtual void* visit_listcomp(AST_ListComp* node) { RELEASE_ASSERT(0, ""); }
    virtual void* visit_name(AST_Name* node) { RELEASE_ASSERT(0, ""); }
    virtual void* visit_num(AST_Num* node) { RELEASE_ASSERT(0, ""); }
    virtual void* visit_repr(AST_Repr* node) { RELEASE_ASSERT(0, ""); }
    virtual void* visit_set(AST_Set* node) { RELEASE_ASSERT(0, ""); }
    virtual void* visit_setcomp(AST_SetComp* node) { RELEASE_ASSERT(0, ""); }
    virtual void* visit_slice(AST_Slice* node) { RELEASE_ASSERT(0, ""); }
    virtual void* visit_str(AST_Str* node) { RELEASE_ASSERT(0, ""); }
    virtual void* visit_subscript(AST_Subscript* node) { RELEASE_ASSERT(0, ""); }
    virtual void* visit_tuple(AST_Tuple* node) { RELEASE_ASSERT(0, ""); }
    virtual void* visit_unaryop(AST_UnaryOp* node) { RELEASE_ASSERT(0, ""); }
    virtual void* visit_yield(AST_Yield* node) { RELEASE_ASSERT(0, ""); }
    virtual void* visit_makeclass(AST_MakeClass* node) { RELEASE_ASSERT(0, ""); }
    virtual void* visit_makefunction(AST_MakeFunction* node) { RELEASE_ASSERT(0, ""); }
};

class StmtVisitor {
protected:
public:
    virtual ~StmtVisitor() {}

    virtual void visit_assert(AST_Assert* node) { RELEASE_ASSERT(0, ""); }
    virtual void visit_assign(AST_Assign* node) { RELEASE_ASSERT(0, ""); }
    virtual void visit_augassign(AST_AugAssign* node) { RELEASE_ASSERT(0, ""); }
    virtual void visit_break(AST_Break* node) { RELEASE_ASSERT(0, ""); }
    virtual void visit_classdef(AST_ClassDef* node) { RELEASE_ASSERT(0, ""); }
    virtual void visit_delete(AST_Delete* node) { RELEASE_ASSERT(0, ""); }
    virtual void visit_continue(AST_Continue* node) { RELEASE_ASSERT(0, ""); }
    virtual void visit_exec(AST_Exec* node) { RELEASE_ASSERT(0, ""); }
    virtual void visit_expr(AST_Expr* node) { RELEASE_ASSERT(0, ""); }
    virtual void visit_for(AST_For* node) { RELEASE_ASSERT(0, ""); }
    virtual void visit_functiondef(AST_FunctionDef* node) { RELEASE_ASSERT(0, ""); }
    virtual void visit_global(AST_Global* node) { RELEASE_ASSERT(0, ""); }
    virtual void visit_if(AST_If* node) { RELEASE_ASSERT(0, ""); }
    virtual void visit_import(AST_Import* node) { RELEASE_ASSERT(0, ""); }
    virtual void visit_importfrom(AST_ImportFrom* node) { RELEASE_ASSERT(0, ""); }
    virtual void visit_invoke(AST_Invoke* node) { RELEASE_ASSERT(0, ""); }
    virtual void visit_pass(AST_Pass* node) { RELEASE_ASSERT(0, ""); }
    virtual void visit_print(AST_Print* node) { RELEASE_ASSERT(0, ""); }
    virtual void visit_raise(AST_Raise* node) { RELEASE_ASSERT(0, ""); }
    virtual void visit_return(AST_Return* node) { RELEASE_ASSERT(0, ""); }
    virtual void visit_tryexcept(AST_TryExcept* node) { RELEASE_ASSERT(0, ""); }
    virtual void visit_tryfinally(AST_TryFinally* node) { RELEASE_ASSERT(0, ""); }
    virtual void visit_while(AST_While* node) { RELEASE_ASSERT(0, ""); }
    virtual void visit_with(AST_With* node) { RELEASE_ASSERT(0, ""); }

    virtual void visit_branch(AST_Branch* node) { RELEASE_ASSERT(0, ""); }
    virtual void visit_jump(AST_Jump* node) { RELEASE_ASSERT(0, ""); }
};

void print_ast(AST* ast);
class PrintVisitor : public ASTVisitor {
private:
    int indent;
    void printIndent();

public:
    PrintVisitor(int indent = 0) : indent(indent) {}
    virtual ~PrintVisitor() {}

    virtual bool visit_alias(AST_alias* node);
    virtual bool visit_arguments(AST_arguments* node);
    virtual bool visit_assert(AST_Assert* node);
    virtual bool visit_assign(AST_Assign* node);
    virtual bool visit_augassign(AST_AugAssign* node);
    virtual bool visit_augbinop(AST_AugBinOp* node);
    virtual bool visit_attribute(AST_Attribute* node);
    virtual bool visit_binop(AST_BinOp* node);
    virtual bool visit_boolop(AST_BoolOp* node);
    virtual bool visit_break(AST_Break* node);
    virtual bool visit_call(AST_Call* node);
    virtual bool visit_compare(AST_Compare* node);
    virtual bool visit_comprehension(AST_comprehension* node);
    virtual bool visit_classdef(AST_ClassDef* node);
    virtual bool visit_clsattribute(AST_ClsAttribute* node);
    virtual bool visit_continue(AST_Continue* node);
    virtual bool visit_delete(AST_Delete* node);
    virtual bool visit_dict(AST_Dict* node);
    virtual bool visit_dictcomp(AST_DictComp* node);
    virtual bool visit_ellipsis(AST_Ellipsis* node);
    virtual bool visit_excepthandler(AST_ExceptHandler* node);
    virtual bool visit_exec(AST_Exec* node);
    virtual bool visit_expr(AST_Expr* node);
    virtual bool visit_expression(AST_Expression* node);
    virtual bool visit_extslice(AST_ExtSlice* node);
    virtual bool visit_for(AST_For* node);
    virtual bool visit_functiondef(AST_FunctionDef* node);
    virtual bool visit_generatorexp(AST_GeneratorExp* node);
    virtual bool visit_global(AST_Global* node);
    virtual bool visit_if(AST_If* node);
    virtual bool visit_ifexp(AST_IfExp* node);
    virtual bool visit_import(AST_Import* node);
    virtual bool visit_importfrom(AST_ImportFrom* node);
    virtual bool visit_index(AST_Index* node);
    virtual bool visit_invoke(AST_Invoke* node);
    virtual bool visit_keyword(AST_keyword* node);
    virtual bool visit_lambda(AST_Lambda* node);
    virtual bool visit_langprimitive(AST_LangPrimitive* node);
    virtual bool visit_list(AST_List* node);
    virtual bool visit_listcomp(AST_ListComp* node);
    virtual bool visit_module(AST_Module* node);
    virtual bool visit_name(AST_Name* node);
    virtual bool visit_num(AST_Num* node);
    virtual bool visit_pass(AST_Pass* node);
    virtual bool visit_print(AST_Print* node);
    virtual bool visit_raise(AST_Raise* node);
    virtual bool visit_repr(AST_Repr* node);
    virtual bool visit_return(AST_Return* node);
    virtual bool visit_set(AST_Set* node);
    virtual bool visit_setcomp(AST_SetComp* node);
    virtual bool visit_slice(AST_Slice* node);
    virtual bool visit_str(AST_Str* node);
    virtual bool visit_subscript(AST_Subscript* node);
    virtual bool visit_tuple(AST_Tuple* node);
    virtual bool visit_tryexcept(AST_TryExcept* node);
    virtual bool visit_tryfinally(AST_TryFinally* node);
    virtual bool visit_unaryop(AST_UnaryOp* node);
    virtual bool visit_while(AST_While* node);
    virtual bool visit_with(AST_With* node);
    virtual bool visit_yield(AST_Yield* node);

    virtual bool visit_branch(AST_Branch* node);
    virtual bool visit_jump(AST_Jump* node);
    virtual bool visit_makefunction(AST_MakeFunction* node);
    virtual bool visit_makeclass(AST_MakeClass* node);
};

// Given an AST node, return a vector of the node plus all its descendents.
// This is useful for analyses that care more about the constituent nodes than the
// exact tree structure; ex, finding all "global" directives.
void flatten(const std::vector<AST_stmt*>& roots, std::vector<AST*>& output, bool expand_scopes);
void flatten(AST_expr* root, std::vector<AST*>& output, bool expand_scopes);
// Similar to the flatten() function, but filters for a specific type of ast nodes:
template <class T, class R> void findNodes(const R& roots, std::vector<T*>& output, bool expand_scopes) {
    std::vector<AST*> flattened;
    flatten(roots, flattened, expand_scopes);
    for (AST* n : flattened) {
        if (n->type == T::TYPE)
            output.push_back(reinterpret_cast<T*>(n));
    }
}

llvm::StringRef getOpSymbol(int op_type);
const std::string& getOpName(int op_type);
std::string getReverseOpName(int op_type);
std::string getInplaceOpName(int op_type);
std::string getInplaceOpSymbol(int op_type);
};

#endif<|MERGE_RESOLUTION|>--- conflicted
+++ resolved
@@ -1046,24 +1046,15 @@
 class AST_LangPrimitive : public AST_expr {
 public:
     enum Opcodes {
-<<<<<<< HEAD
-        LANDINGPAD,
-=======
-        ISINSTANCE,
         LANDINGPAD, // grabs the info about the last raised exception
->>>>>>> 449cb458
         LOCALS,
         GET_ITER,
         IMPORT_FROM,
         IMPORT_NAME,
         IMPORT_STAR,
         NONE,
-<<<<<<< HEAD
-        NONZERO,
+        NONZERO, // determines whether something is "true" for purposes of `if' and so forth
         CHECK_EXC_MATCH,
-=======
-        NONZERO, // determines whether something is "true" for purposes of `if' and so forth
->>>>>>> 449cb458
         SET_EXC_INFO,
         UNCACHE_EXC_INFO,
         HASNEXT,
