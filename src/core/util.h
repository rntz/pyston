// Copyright (c) 2014-2015 Dropbox, Inc.
//
// Licensed under the Apache License, Version 2.0 (the "License");
// you may not use this file except in compliance with the License.
// You may obtain a copy of the License at
//
//    http://www.apache.org/licenses/LICENSE-2.0
//
// Unless required by applicable law or agreed to in writing, software
// distributed under the License is distributed on an "AS IS" BASIS,
// WITHOUT WARRANTIES OR CONDITIONS OF ANY KIND, either express or implied.
// See the License for the specific language governing permissions and
// limitations under the License.

#ifndef PYSTON_CORE_UTIL_H
#define PYSTON_CORE_UTIL_H

#include <algorithm>
#include <cstdio>
#include <sys/time.h>

#include "core/common.h"
#include "core/stringpool.h"

namespace pyston {

<<<<<<< HEAD
#define DISABLE_TIMERS 0

#if !DISABLE_TIMERS
=======
uint64_t getCPUTicks();

>>>>>>> 8802a933
class Timer {
private:
    static int level;
    uint64_t start_time;
    const char* desc;
    long min_usec;
    bool ended;
    std::function<void(uint64_t)> exit_callback;

public:
    // Timers with non-NULL desc will print times longer than min_usec for debugging when VERBOSITY("time") >= 2
    Timer(const char* desc = NULL, long min_usec = -1);
    Timer(long min_usec); // doesn't start the timer
    ~Timer();

    void setExitCallback(std::function<void(uint64_t)> _exit_callback) { exit_callback = _exit_callback; }

    void restart(const char* newdesc, long new_min_usec);
    void restart(const char* newdesc = NULL);

    // returns the duration.  if @ended_at is non-null, it's filled in
    // with the tick the timer stopped at.
    uint64_t end(uint64_t* ended_at = NULL);
    uint64_t split(const char* newdesc = NULL) {
        uint64_t rtn = end();
        restart(newdesc);
        return rtn;
    }

    uint64_t getStartTime() const { return start_time; }
};

#else // DISABLE_TIMERS
class Timer {
public:
    Timer(const char* desc = NULL, long min_usec = -1) {}
    Timer(long min_usec) {}

    void setExitCallback(std::function<void(long)> _exit_callback) {}

    void restart(const char* newdesc, long new_min_usec) {}
    void restart(const char* newdesc = NULL) {}

    long end() { return 0; }
    long split(const char* newdesc = NULL) { return 0; }
};

#endif // #else DISABLE_TIMERS

bool startswith(const std::string& s, const std::string& pattern);
bool endswith(const std::string& s, const std::string& pattern);

void removeDirectoryIfExists(const std::string& path);

// Checks that lhs and rhs, which are iterables of InternedStrings, have the
// same set of names in them.
template <class T1, class T2> bool sameKeyset(T1* lhs, T2* rhs) {
    std::vector<InternedString> lv, rv;
    for (typename T1::iterator it = lhs->begin(); it != lhs->end(); it++) {
        lv.push_back(it->first);
    }
    for (typename T2::iterator it = rhs->begin(); it != rhs->end(); it++) {
        rv.push_back(it->first);
    }

    std::sort(lv.begin(), lv.end());
    std::sort(rv.begin(), rv.end());

    std::vector<InternedString> lextra(lv.size());
    std::vector<InternedString>::iterator diffend
        = std::set_difference(lv.begin(), lv.end(), rv.begin(), rv.end(), lextra.begin());
    lextra.resize(diffend - lextra.begin());

    bool good = true;
    if (lextra.size()) {
        printf("Only in lhs:\n");
        for (int i = 0; i < lextra.size(); i++) {
            printf("%s\n", lextra[i].c_str());
        }
        good = false;
    }

    std::vector<InternedString> rextra(rv.size());
    diffend = std::set_difference(rv.begin(), rv.end(), lv.begin(), lv.end(), rextra.begin());
    rextra.resize(diffend - rextra.begin());

    if (rextra.size()) {
        printf("Only in rhs:\n");
        for (int i = 0; i < rextra.size(); i++) {
            printf("%s\n", rextra[i].c_str());
        }
        good = false;
    }
    return good;
}
}

#endif<|MERGE_RESOLUTION|>--- conflicted
+++ resolved
@@ -24,14 +24,11 @@
 
 namespace pyston {
 
-<<<<<<< HEAD
+uint64_t getCPUTicks();
+
 #define DISABLE_TIMERS 0
 
 #if !DISABLE_TIMERS
-=======
-uint64_t getCPUTicks();
-
->>>>>>> 8802a933
 class Timer {
 private:
     static int level;
@@ -70,7 +67,7 @@
     Timer(const char* desc = NULL, long min_usec = -1) {}
     Timer(long min_usec) {}
 
-    void setExitCallback(std::function<void(long)> _exit_callback) {}
+    void setExitCallback(std::function<void(uint64_t)> _exit_callback) {}
 
     void restart(const char* newdesc, long new_min_usec) {}
     void restart(const char* newdesc = NULL) {}
