--- conflicted
+++ resolved
@@ -29,9 +29,6 @@
 
 namespace pyston {
 
-<<<<<<< HEAD
-#if !DISABLE_TIMERS
-=======
 static inline uint64_t rdtsc() {
     unsigned long lo, hi;
     asm("rdtsc" : "=a"(lo), "=d"(hi));
@@ -43,7 +40,8 @@
     // return __rdtscp(&_unused);
     return rdtsc();
 }
->>>>>>> 8802a933
+
+#if !DISABLE_TIMERS
 
 int Timer::level = 0;
 
