// Copyright (c) 2014-2015 Dropbox, Inc.
//
// Licensed under the Apache License, Version 2.0 (the "License");
// you may not use this file except in compliance with the License.
// You may obtain a copy of the License at
//
//    http://www.apache.org/licenses/LICENSE-2.0
//
// Unless required by applicable law or agreed to in writing, software
// distributed under the License is distributed on an "AS IS" BASIS,
// WITHOUT WARRANTIES OR CONDITIONS OF ANY KIND, either express or implied.
// See the License for the specific language governing permissions and
// limitations under the License.

#include "codegen/ast_interpreter.h"

#include <llvm/ADT/DenseMap.h>
#include <llvm/ADT/StringMap.h>
#include <unordered_map>

#include "analysis/function_analysis.h"
#include "analysis/scoping_analysis.h"
#include "codegen/codegen.h"
#include "codegen/compvars.h"
#include "codegen/irgen.h"
#include "codegen/irgen/hooks.h"
#include "codegen/irgen/irgenerator.h"
#include "codegen/irgen/util.h"
#include "codegen/osrentry.h"
#include "core/ast.h"
#include "core/cfg.h"
#include "core/common.h"
#include "core/stats.h"
#include "core/thread_utils.h"
#include "core/util.h"
#include "runtime/capi.h"
#include "runtime/generator.h"
#include "runtime/import.h"
#include "runtime/inline/boxing.h"
#include "runtime/long.h"
#include "runtime/objmodel.h"
#include "runtime/set.h"
#include "runtime/types.h"

#ifndef NDEBUG
#define DEBUG 1
#else
#define DEBUG 0
#endif

namespace pyston {

namespace {

union Value {
    bool b;
    int64_t n;
    double d;
    Box* o;

    Value(bool b) : b(b) {}
    Value(int64_t n = 0) : n(n) {}
    Value(double d) : d(d) {}
    Value(Box* o) : o(o) {
        if (DEBUG >= 2)
            assert(gc::isValidGCObject(o));
    }
};

class ASTInterpreter {
public:
    typedef llvm::DenseMap<InternedString, Box*> SymMap;

    ASTInterpreter(CompiledFunction* compiled_function);

    void initArguments(int nargs, BoxedClosure* closure, BoxedGenerator* generator, Box* arg1, Box* arg2, Box* arg3,
                       Box** args);
    static Value execute(ASTInterpreter& interpreter, CFGBlock* start_block = NULL, AST_stmt* start_at = NULL);

private:
    Box* createFunction(AST* node, AST_arguments* args, const std::vector<AST_stmt*>& body);
    Value doBinOp(Box* left, Box* right, int op, BinExpType exp_type);
    void doStore(AST_expr* node, Value value);
    void doStore(InternedString name, Value value);
    void eraseDeadSymbols();

    Value visit_assert(AST_Assert* node);
    Value visit_assign(AST_Assign* node);
    Value visit_binop(AST_BinOp* node);
    Value visit_call(AST_Call* node);
    Value visit_compare(AST_Compare* node);
    Value visit_delete(AST_Delete* node);
    Value visit_exec(AST_Exec* node);
    Value visit_global(AST_Global* node);
    Value visit_module(AST_Module* node);
    Value visit_print(AST_Print* node);
    Value visit_raise(AST_Raise* node);
    Value visit_return(AST_Return* node);
    Value visit_stmt(AST_stmt* node);
    Value visit_unaryop(AST_UnaryOp* node);

    Value visit_attribute(AST_Attribute* node);
    Value visit_dict(AST_Dict* node);
    Value visit_expr(AST_expr* node);
    Value visit_expr(AST_Expr* node);
    Value visit_index(AST_Index* node);
    Value visit_lambda(AST_Lambda* node);
    Value visit_list(AST_List* node);
    Value visit_name(AST_Name* node);
    Value visit_num(AST_Num* node);
    Value visit_repr(AST_Repr* node);
    Value visit_set(AST_Set* node);
    Value visit_slice(AST_Slice* node);
    Value visit_str(AST_Str* node);
    Value visit_subscript(AST_Subscript* node);
    Value visit_tuple(AST_Tuple* node);
    Value visit_yield(AST_Yield* node);

    Value visit_makeClass(AST_MakeClass* node);
    Value visit_makeFunction(AST_MakeFunction* node);

    // pseudo
    Value visit_augBinOp(AST_AugBinOp* node);
    Value visit_branch(AST_Branch* node);
    Value visit_clsAttribute(AST_ClsAttribute* node);
    Value visit_invoke(AST_Invoke* node);
    Value visit_jump(AST_Jump* node);
    Value visit_langPrimitive(AST_LangPrimitive* node);

    CompiledFunction* compiled_func;
    SourceInfo* source_info;
    ScopeInfo* scope_info;

    SymMap sym_table;
    CFGBlock* next_block, *current_block;
    AST_stmt* current_inst;
    ExcInfo last_exception;
    BoxedClosure* passed_closure, *created_closure;
    BoxedGenerator* generator;
    unsigned edgecount;
    FrameInfo frame_info;

public:
    AST_stmt* getCurrentStatement() {
        assert(current_inst);
        return current_inst;
    }

    CompiledFunction* getCF() { return compiled_func; }
    FrameInfo* getFrameInfo() { return &frame_info; }
    BoxedClosure* getPassedClosure() { return passed_closure; }
    const SymMap& getSymbolTable() { return sym_table; }
    const ScopeInfo* getScopeInfo() { return scope_info; }

    void addSymbol(InternedString name, Box* value, bool allow_duplicates);
    void setGenerator(Box* gen);
    void setPassedClosure(Box* closure);
    void setCreatedClosure(Box* closure);
    void setBoxedLocals(Box*);
    void setFrameInfo(const FrameInfo* frame_info);

    void gcVisit(GCVisitor* visitor);
};

void ASTInterpreter::addSymbol(InternedString name, Box* value, bool allow_duplicates) {
    if (!allow_duplicates)
        assert(sym_table.count(name) == 0);
    sym_table[name] = value;
}

void ASTInterpreter::setGenerator(Box* gen) {
    assert(!this->generator); // This should only used for initialization
    assert(gen->cls == generator_cls);
    this->generator = static_cast<BoxedGenerator*>(gen);
}

void ASTInterpreter::setPassedClosure(Box* closure) {
    assert(!this->passed_closure); // This should only used for initialization
    assert(closure->cls == closure_cls);
    this->passed_closure = static_cast<BoxedClosure*>(closure);
}

void ASTInterpreter::setCreatedClosure(Box* closure) {
    assert(!this->created_closure); // This should only used for initialization
    assert(closure->cls == closure_cls);
    this->created_closure = static_cast<BoxedClosure*>(closure);
}

void ASTInterpreter::setBoxedLocals(Box* boxedLocals) {
    this->frame_info.boxedLocals = boxedLocals;
}

void ASTInterpreter::setFrameInfo(const FrameInfo* frame_info) {
    this->frame_info = *frame_info;
}

void ASTInterpreter::gcVisit(GCVisitor* visitor) {
    for (const auto& p2 : getSymbolTable()) {
        visitor->visitPotential(p2.second);
    }

    if (passed_closure)
        visitor->visit(passed_closure);
    if (created_closure)
        visitor->visit(created_closure);
    if (generator)
        visitor->visit(generator);
    if (frame_info.boxedLocals)
        visitor->visit(frame_info.boxedLocals);
}

ASTInterpreter::ASTInterpreter(CompiledFunction* compiled_function)
    : compiled_func(compiled_function), source_info(compiled_function->clfunc->source), scope_info(0), current_block(0),
      current_inst(0), last_exception(NULL, NULL, NULL), passed_closure(0), created_closure(0), generator(0),
      edgecount(0), frame_info(ExcInfo(NULL, NULL, NULL)) {

    CLFunction* f = compiled_function->clfunc;
    if (!source_info->cfg)
        source_info->cfg = computeCFG(f->source, f->source->body);

    scope_info = source_info->getScopeInfo();
    assert(scope_info);
}

void ASTInterpreter::initArguments(int nargs, BoxedClosure* _closure, BoxedGenerator* _generator, Box* arg1, Box* arg2,
                                   Box* arg3, Box** args) {
    passed_closure = _closure;
    generator = _generator;

    if (scope_info->createsClosure())
        created_closure = createClosure(passed_closure);

    std::vector<Box*, StlCompatAllocator<Box*>> argsArray{ arg1, arg2, arg3 };
    for (int i = 3; i < nargs; ++i)
        argsArray.push_back(args[i - 3]);

    const ParamNames& param_names = compiled_func->clfunc->param_names;

    int i = 0;
    for (auto& name : param_names.args) {
        doStore(source_info->getInternedStrings().get(name), argsArray[i++]);
    }

    if (!param_names.vararg.str().empty()) {
        doStore(source_info->getInternedStrings().get(param_names.vararg), argsArray[i++]);
    }

    if (!param_names.kwarg.str().empty()) {
        doStore(source_info->getInternedStrings().get(param_names.kwarg), argsArray[i++]);
    }
}

static std::unordered_map<void*, ASTInterpreter*> s_interpreterMap;
static_assert(THREADING_USE_GIL, "have to make the interpreter map thread safe!");

class RegisterHelper {
private:
    void* frame_addr;

public:
    RegisterHelper(ASTInterpreter* interpreter, void* frame_addr) : frame_addr(frame_addr) {
        s_interpreterMap[frame_addr] = interpreter;
    }
    ~RegisterHelper() {
        assert(s_interpreterMap.count(frame_addr));
        s_interpreterMap.erase(frame_addr);
    }
};

Value ASTInterpreter::execute(ASTInterpreter& interpreter, CFGBlock* start_block, AST_stmt* start_at) {
    threading::allowGLReadPreemption();

    void* frame_addr = __builtin_frame_address(0);
    RegisterHelper frame_registerer(&interpreter, frame_addr);

    Value v;

    assert((start_block == NULL) == (start_at == NULL));
    if (start_block == NULL) {
        start_block = interpreter.source_info->cfg->getStartingBlock();
        start_at = start_block->body[0];
    }

    interpreter.current_block = start_block;
    bool started = false;
    for (auto s : start_block->body) {
        if (!started) {
            if (s != start_at)
                continue;
            started = true;
        }

        interpreter.current_inst = s;
        v = interpreter.visit_stmt(s);
    }

    while (interpreter.next_block) {
        interpreter.current_block = interpreter.next_block;
        interpreter.next_block = 0;

        for (AST_stmt* s : interpreter.current_block->body) {
            interpreter.current_inst = s;
            v = interpreter.visit_stmt(s);
        }
    }
    return v;
}

void ASTInterpreter::eraseDeadSymbols() {
    if (source_info->liveness == NULL)
        source_info->liveness = computeLivenessInfo(source_info->cfg);

    if (source_info->phis == NULL)
        source_info->phis = computeRequiredPhis(compiled_func->clfunc->param_names, source_info->cfg,
                                                source_info->liveness, scope_info);

    std::vector<InternedString> dead_symbols;
    for (auto&& it : sym_table) {
        if (!source_info->liveness->isLiveAtEnd(it.first, current_block)) {
            dead_symbols.push_back(it.first);
        } else if (source_info->phis->isRequiredAfter(it.first, current_block)) {
            assert(scope_info->getScopeTypeOfName(it.first) != ScopeInfo::VarScopeType::GLOBAL);
        } else {
        }
    }
    for (auto&& dead : dead_symbols)
        sym_table.erase(dead);
}

Value ASTInterpreter::doBinOp(Box* left, Box* right, int op, BinExpType exp_type) {
    if (op == AST_TYPE::Div && (source_info->parent_module->future_flags & FF_DIVISION)) {
        op = AST_TYPE::TrueDiv;
    }
    switch (exp_type) {
        case BinExpType::AugBinOp:
            return augbinop(left, right, op);
        case BinExpType::BinOp:
            return binop(left, right, op);
        case BinExpType::Compare:
            return compare(left, right, op);
        default:
            RELEASE_ASSERT(0, "not implemented");
    }
    return Value();
}

void ASTInterpreter::doStore(InternedString name, Value value) {
    ScopeInfo::VarScopeType vst = scope_info->getScopeTypeOfName(name);
    if (vst == ScopeInfo::VarScopeType::GLOBAL) {
        setattr(source_info->parent_module, name.c_str(), value.o);
    } else if (vst == ScopeInfo::VarScopeType::NAME) {
        assert(frame_info.boxedLocals != NULL);
        // TODO should probably pre-box the names when it's a scope that usesNameLookup
        setitem(frame_info.boxedLocals, boxString(name.str()), value.o);
    } else {
        sym_table[name] = value.o;
        if (vst == ScopeInfo::VarScopeType::CLOSURE)
            setattr(created_closure, name.c_str(), value.o);
    }
}

void ASTInterpreter::doStore(AST_expr* node, Value value) {
    if (node->type == AST_TYPE::Name) {
        AST_Name* name = (AST_Name*)node;
        doStore(name->id, value);
    } else if (node->type == AST_TYPE::Attribute) {
        AST_Attribute* attr = (AST_Attribute*)node;
        setattr(visit_expr(attr->value).o, attr->attr.c_str(), value.o);
    } else if (node->type == AST_TYPE::Tuple) {
        AST_Tuple* tuple = (AST_Tuple*)node;
        Box** array = unpackIntoArray(value.o, tuple->elts.size());
        unsigned i = 0;
        for (AST_expr* e : tuple->elts)
            doStore(e, array[i++]);
    } else if (node->type == AST_TYPE::List) {
        AST_List* list = (AST_List*)node;
        Box** array = unpackIntoArray(value.o, list->elts.size());
        unsigned i = 0;
        for (AST_expr* e : list->elts)
            doStore(e, array[i++]);
    } else if (node->type == AST_TYPE::Subscript) {
        AST_Subscript* subscript = (AST_Subscript*)node;

        Value target = visit_expr(subscript->value);
        Value slice = visit_expr(subscript->slice);

        setitem(target.o, slice.o, value.o);
    } else {
        RELEASE_ASSERT(0, "not implemented");
    }
}

Value ASTInterpreter::visit_unaryop(AST_UnaryOp* node) {
    Value operand = visit_expr(node->operand);
    if (node->op_type == AST_TYPE::Not)
        return boxBool(!nonzero(operand.o));
    else
        return unaryop(operand.o, node->op_type);
}

Value ASTInterpreter::visit_binop(AST_BinOp* node) {
    Value left = visit_expr(node->left);
    Value right = visit_expr(node->right);
    return doBinOp(left.o, right.o, node->op_type, BinExpType::BinOp);
}

Value ASTInterpreter::visit_slice(AST_Slice* node) {
    Value lower = node->lower ? visit_expr(node->lower) : None;
    Value upper = node->upper ? visit_expr(node->upper) : None;
    Value step = node->step ? visit_expr(node->step) : None;
    return createSlice(lower.o, upper.o, step.o);
}

Value ASTInterpreter::visit_branch(AST_Branch* node) {
    Value v = visit_expr(node->test);
    ASSERT(v.o == True || v.o == False, "Should have called NONZERO before this branch");

    if (v.o == True)
        next_block = node->iftrue;
    else
        next_block = node->iffalse;
    return Value();
}

Value ASTInterpreter::visit_jump(AST_Jump* node) {
    bool backedge = node->target->idx < current_block->idx && compiled_func;
    if (backedge)
        threading::allowGLReadPreemption();

    if (ENABLE_OSR && backedge) {
        ++edgecount;
        if (edgecount > OSR_THRESHOLD_INTERPRETER && !FORCE_INTERPRETER) {
            eraseDeadSymbols();

            const OSREntryDescriptor* found_entry = nullptr;
            for (auto& p : compiled_func->clfunc->osr_versions) {
                if (p.first->cf != compiled_func)
                    continue;
                if (p.first->backedge != node)
                    continue;

                found_entry = p.first;
            }

            std::map<InternedString, Box*> sorted_symbol_table;

            auto phis = compiled_func->clfunc->source->phis;
            for (auto& name : phis->definedness.getDefinedNamesAtEnd(current_block)) {
                auto it = sym_table.find(name);
                if (!compiled_func->clfunc->source->liveness->isLiveAtEnd(name, current_block))
                    continue;

                if (phis->isPotentiallyUndefinedAfter(name, current_block)) {
                    bool is_defined = it != sym_table.end();
                    // TODO only mangle once
                    sorted_symbol_table[getIsDefinedName(name, source_info->getInternedStrings())] = (Box*)is_defined;
                    if (is_defined)
                        assert(it->second != NULL);
                    sorted_symbol_table[name] = is_defined ? it->second : NULL;
                } else {
                    ASSERT(it != sym_table.end(), "%s", name.c_str());
                    sorted_symbol_table[it->first] = it->second;
                }
            }

            if (generator)
                sorted_symbol_table[source_info->getInternedStrings().get(PASSED_GENERATOR_NAME)] = generator;

            if (passed_closure)
                sorted_symbol_table[source_info->getInternedStrings().get(PASSED_CLOSURE_NAME)] = passed_closure;

            if (created_closure)
                sorted_symbol_table[source_info->getInternedStrings().get(CREATED_CLOSURE_NAME)] = created_closure;

            sorted_symbol_table[source_info->getInternedStrings().get(FRAME_INFO_PTR_NAME)] = (Box*)&frame_info;

            if (found_entry == nullptr) {
                OSREntryDescriptor* entry = OSREntryDescriptor::create(compiled_func, node);

                for (auto& it : sorted_symbol_table) {
                    if (isIsDefinedName(it.first.str()))
                        entry->args[it.first] = BOOL;
                    else if (it.first.str() == PASSED_GENERATOR_NAME)
                        entry->args[it.first] = GENERATOR;
                    else if (it.first.str() == PASSED_CLOSURE_NAME || it.first.str() == CREATED_CLOSURE_NAME)
                        entry->args[it.first] = CLOSURE;
                    else if (it.first.str() == FRAME_INFO_PTR_NAME)
                        entry->args[it.first] = FRAME_INFO;
                    else {
                        assert(it.first.str()[0] != '!');
                        entry->args[it.first] = UNKNOWN;
                    }
                }

                found_entry = entry;
            }

            OSRExit exit(compiled_func, found_entry);

            std::vector<Box*, StlCompatAllocator<Box*>> arg_array;
            for (auto& it : sorted_symbol_table) {
                arg_array.push_back(it.second);
            }

            CompiledFunction* partial_func = compilePartialFuncInternal(&exit);
            auto arg_tuple = getTupleFromArgsArray(&arg_array[0], arg_array.size());
            return partial_func->call(std::get<0>(arg_tuple), std::get<1>(arg_tuple), std::get<2>(arg_tuple),
                                      std::get<3>(arg_tuple));
        }
    }

    next_block = node->target;
    return Value();
}

Value ASTInterpreter::visit_invoke(AST_Invoke* node) {
    Value v;
    try {
        v = visit_stmt(node->stmt);
        next_block = node->normal_dest;
    } catch (ExcInfo e) {
        next_block = node->exc_dest;
        last_exception = e;
    }

    return v;
}

Value ASTInterpreter::visit_clsAttribute(AST_ClsAttribute* node) {
    return getclsattr(visit_expr(node->value).o, node->attr.c_str());
}

Value ASTInterpreter::visit_augBinOp(AST_AugBinOp* node) {
    assert(node->op_type != AST_TYPE::Is && node->op_type != AST_TYPE::IsNot && "not tested yet");

    Value left = visit_expr(node->left);
    Value right = visit_expr(node->right);
    return doBinOp(left.o, right.o, node->op_type, BinExpType::AugBinOp);
}

Value ASTInterpreter::visit_langPrimitive(AST_LangPrimitive* node) {
    Value v;
    if (node->opcode == AST_LangPrimitive::GET_ITER) {
        assert(node->args.size() == 1);
        v = getPystonIter(visit_expr(node->args[0]).o);
    } else if (node->opcode == AST_LangPrimitive::IMPORT_FROM) {
        assert(node->args.size() == 2);
        assert(node->args[0]->type == AST_TYPE::Name);
        assert(node->args[1]->type == AST_TYPE::Str);

        Value module = visit_expr(node->args[0]);
        auto ast_str = ast_cast<AST_Str>(node->args[1]);
        assert(ast_str->str_type == AST_Str::STR);
        const std::string& name = ast_str->str_data;
        assert(name.size());
        v = importFrom(module.o, &name);
    } else if (node->opcode == AST_LangPrimitive::IMPORT_NAME) {
        assert(node->args.size() == 3);
        assert(node->args[0]->type == AST_TYPE::Num);
        assert(static_cast<AST_Num*>(node->args[0])->num_type == AST_Num::INT);
        assert(node->args[2]->type == AST_TYPE::Str);

        int level = static_cast<AST_Num*>(node->args[0])->n_int;
        Value froms = visit_expr(node->args[1]);
        auto ast_str = ast_cast<AST_Str>(node->args[2]);
        assert(ast_str->str_type == AST_Str::STR);
        const std::string& module_name = ast_str->str_data;
        v = import(level, froms.o, &module_name);
    } else if (node->opcode == AST_LangPrimitive::IMPORT_STAR) {
        assert(node->args.size() == 1);
        assert(node->args[0]->type == AST_TYPE::Name);

        RELEASE_ASSERT(source_info->ast->type == AST_TYPE::Module, "import * not supported in functions");

        Value module = visit_expr(node->args[0]);
        v = importStar(module.o, source_info->parent_module);
    } else if (node->opcode == AST_LangPrimitive::NONE) {
        v = None;
    } else if (node->opcode == AST_LangPrimitive::LANDINGPAD) {
        assert(last_exception.type);
        Box* type = last_exception.type;
        Box* value = last_exception.value ? last_exception.value : None;
        Box* traceback = last_exception.traceback ? last_exception.traceback : None;
        v = new BoxedTuple({ type, value, traceback });
        last_exception = ExcInfo(NULL, NULL, NULL);
    } else if (node->opcode == AST_LangPrimitive::CHECK_EXC_MATCH) {
        assert(node->args.size() == 2);
        Value obj = visit_expr(node->args[0]);
        Value cls = visit_expr(node->args[1]);

        v = boxBool(exceptionMatches(obj.o, cls.o));

    } else if (node->opcode == AST_LangPrimitive::LOCALS) {
        assert(frame_info.boxedLocals != NULL);
        v = frame_info.boxedLocals;
    } else if (node->opcode == AST_LangPrimitive::NONZERO) {
        assert(node->args.size() == 1);
        Value obj = visit_expr(node->args[0]);
        v = boxBool(nonzero(obj.o));
    } else if (node->opcode == AST_LangPrimitive::SET_EXC_INFO) {
        assert(node->args.size() == 3);

        Value type = visit_expr(node->args[0]);
        assert(type.o);
        Value value = visit_expr(node->args[1]);
        assert(value.o);
        Value traceback = visit_expr(node->args[2]);
        assert(traceback.o);

        getFrameInfo()->exc = ExcInfo(type.o, value.o, traceback.o);
        v = None;
    } else if (node->opcode == AST_LangPrimitive::UNCACHE_EXC_INFO) {
        assert(node->args.empty());
        getFrameInfo()->exc = ExcInfo(NULL, NULL, NULL);
        v = None;
    } else if (node->opcode == AST_LangPrimitive::HASNEXT) {
        assert(node->args.size() == 1);
        Value obj = visit_expr(node->args[0]);
        v = boxBool(hasnext(obj.o));
    } else
        RELEASE_ASSERT(0, "unknown opcode %d", node->opcode);
    return v;
}

Value ASTInterpreter::visit_yield(AST_Yield* node) {
    Value value = node->value ? visit_expr(node->value) : None;
    assert(generator && generator->cls == generator_cls);
    return yield(generator, value.o);
}

Value ASTInterpreter::visit_stmt(AST_stmt* node) {
    if (0) {
        printf("%20s % 2d ", source_info->getName().c_str(), current_block->idx);
        print_ast(node);
        printf("\n");
    }

    switch (node->type) {
        case AST_TYPE::Assert:
            return visit_assert((AST_Assert*)node);
        case AST_TYPE::Assign:
            return visit_assign((AST_Assign*)node);
        case AST_TYPE::Delete:
            return visit_delete((AST_Delete*)node);
        case AST_TYPE::Exec:
            return visit_exec((AST_Exec*)node);
        case AST_TYPE::Expr:
<<<<<<< HEAD
            return visit_expr((AST_Expr*)node);
=======
            // docstrings are str constant expression statements.
            // ignore those while interpreting.
            if ((((AST_Expr*)node)->value)->type != AST_TYPE::Str)
                return visit_expr((AST_Expr*)node);
            break;
        case AST_TYPE::FunctionDef:
            return visit_functionDef((AST_FunctionDef*)node);
>>>>>>> ff6e4f8f
        case AST_TYPE::Pass:
            return Value(); // nothing todo
        case AST_TYPE::Print:
            return visit_print((AST_Print*)node);
        case AST_TYPE::Raise:
            return visit_raise((AST_Raise*)node);
        case AST_TYPE::Return:
            return visit_return((AST_Return*)node);
        case AST_TYPE::Global:
            return visit_global((AST_Global*)node);

        // pseudo
        case AST_TYPE::Branch:
            return visit_branch((AST_Branch*)node);
        case AST_TYPE::Jump:
            return visit_jump((AST_Jump*)node);
        case AST_TYPE::Invoke:
            return visit_invoke((AST_Invoke*)node);
        default:
            RELEASE_ASSERT(0, "not implemented");
    };
    return Value();
}

Value ASTInterpreter::visit_return(AST_Return* node) {
    Value s(node->value ? visit_expr(node->value) : None);
    next_block = 0;
    return s;
}

Box* ASTInterpreter::createFunction(AST* node, AST_arguments* args, const std::vector<AST_stmt*>& body) {
    CLFunction* cl = wrapFunction(node, args, body, source_info);

    std::vector<Box*, StlCompatAllocator<Box*>> defaults;
    for (AST_expr* d : args->defaults)
        defaults.push_back(visit_expr(d).o);
    defaults.push_back(0);

    // FIXME: Using initializer_list is pretty annoying since you're not supposed to create them:
    union {
        struct {
            Box** ptr;
            size_t s;
        } d;
        std::initializer_list<Box*> il = {};
    } u;

    u.d.ptr = &defaults[0];
    u.d.s = defaults.size() - 1;

    bool takes_closure;
    // Optimization: when compiling a module, it's nice to not have to run analyses into the
    // entire module's source code.
    // If we call getScopeInfoForNode, that will trigger an analysis of that function tree,
    // but we're only using it here to figure out if that function takes a closure.
    // Top level functions never take a closure, so we can skip the analysis.
    if (source_info->ast->type == AST_TYPE::Module)
        takes_closure = false;
    else {
        takes_closure = source_info->scoping->getScopeInfoForNode(node)->takesClosure();
    }

    bool is_generator = cl->source->is_generator;

    BoxedClosure* closure = 0;
    if (takes_closure) {
        if (scope_info->createsClosure()) {
            closure = created_closure;
        } else {
            assert(scope_info->passesThroughClosure());
            closure = passed_closure;
        }
        assert(closure);
    }
    return boxCLFunction(cl, closure, is_generator, u.il);
}

Value ASTInterpreter::visit_makeFunction(AST_MakeFunction* mkfn) {
    AST_FunctionDef* node = mkfn->function_def;
    AST_arguments* args = node->args;

    std::vector<Box*, StlCompatAllocator<Box*>> decorators;
    for (AST_expr* d : node->decorator_list)
        decorators.push_back(visit_expr(d).o);

    Box* func = createFunction(node, args, node->body);

    for (int i = decorators.size() - 1; i >= 0; i--)
        func = runtimeCall(decorators[i], ArgPassSpec(1), func, 0, 0, 0, 0);

    return Value(func);
}

Value ASTInterpreter::visit_makeClass(AST_MakeClass* mkclass) {
    AST_ClassDef* node = mkclass->class_def;
    ScopeInfo* scope_info = source_info->scoping->getScopeInfoForNode(node);
    assert(scope_info);

    BoxedTuple::GCVector bases;
    for (AST_expr* b : node->bases)
        bases.push_back(visit_expr(b).o);

    BoxedTuple* basesTuple = new BoxedTuple(std::move(bases));

    std::vector<Box*, StlCompatAllocator<Box*>> decorators;
    for (AST_expr* d : node->decorator_list)
        decorators.push_back(visit_expr(d).o);

    BoxedClosure* closure = scope_info->takesClosure() ? created_closure : 0;
    CLFunction* cl = wrapFunction(node, nullptr, node->body, source_info);
    Box* attrDict = runtimeCall(boxCLFunction(cl, closure, false, {}), ArgPassSpec(0), 0, 0, 0, 0, 0);

    Box* classobj = createUserClass(&node->name.str(), basesTuple, attrDict);

    for (int i = decorators.size() - 1; i >= 0; i--)
        classobj = runtimeCall(decorators[i], ArgPassSpec(1), classobj, 0, 0, 0, 0);

    return Value(classobj);
}

Value ASTInterpreter::visit_raise(AST_Raise* node) {
    if (node->arg0 == NULL) {
        assert(!node->arg1);
        assert(!node->arg2);
        raise0();
    }

    raise3(node->arg0 ? visit_expr(node->arg0).o : None, node->arg1 ? visit_expr(node->arg1).o : None,
           node->arg2 ? visit_expr(node->arg2).o : None);
    return Value();
}

Value ASTInterpreter::visit_assert(AST_Assert* node) {
#ifndef NDEBUG
    // Currently we only generate "assert 0" statements
    Value v = visit_expr(node->test);
    assert(v.o->cls == int_cls && static_cast<BoxedInt*>(v.o)->n == 0);
#endif
    assertFail(source_info->parent_module, node->msg ? visit_expr(node->msg).o : 0);

    return Value();
}

Value ASTInterpreter::visit_global(AST_Global* node) {
    for (auto name : node->names)
        sym_table.erase(name);
    return Value();
}

Value ASTInterpreter::visit_delete(AST_Delete* node) {
    for (AST_expr* target_ : node->targets) {
        switch (target_->type) {
            case AST_TYPE::Subscript: {
                AST_Subscript* sub = (AST_Subscript*)target_;
                Value value = visit_expr(sub->value);
                Value slice = visit_expr(sub->slice);
                delitem(value.o, slice.o);
                break;
            }
            case AST_TYPE::Attribute: {
                AST_Attribute* attr = (AST_Attribute*)target_;
                delattr(visit_expr(attr->value).o, attr->attr.c_str());
                break;
            }
            case AST_TYPE::Name: {
                AST_Name* target = (AST_Name*)target_;

                ScopeInfo::VarScopeType vst = scope_info->getScopeTypeOfName(target->id);
                if (vst == ScopeInfo::VarScopeType::GLOBAL) {
                    // Can't use delattr since the errors are different:
                    delGlobal(source_info->parent_module, &target->id.str());
                    continue;
                } else if (vst == ScopeInfo::VarScopeType::NAME) {
                    assert(frame_info.boxedLocals != NULL);
                    assert(frame_info.boxedLocals->cls == dict_cls);
                    auto& d = static_cast<BoxedDict*>(frame_info.boxedLocals)->d;
                    auto it = d.find(boxString(target->id.str()));
                    if (it == d.end()) {
                        assertNameDefined(0, target->id.c_str(), NameError, false /* local_var_msg */);
                    }
                    d.erase(it);
                } else {
                    assert(vst == ScopeInfo::VarScopeType::FAST);

                    if (sym_table.count(target->id) == 0) {
                        assertNameDefined(0, target->id.c_str(), NameError, true /* local_var_msg */);
                        return Value();
                    }

                    sym_table.erase(target->id);
                }
                break;
            }
            default:
                ASSERT(0, "Unsupported del target: %d", target_->type);
                abort();
        }
    }
    return Value();
}

Value ASTInterpreter::visit_assign(AST_Assign* node) {
    assert(node->targets.size() == 1 && "cfg should have lowered it to a single target");

    Value v = visit_expr(node->value);
    for (AST_expr* e : node->targets)
        doStore(e, v);
    return Value();
}

Value ASTInterpreter::visit_print(AST_Print* node) {
    static const std::string write_str("write");
    static const std::string newline_str("\n");
    static const std::string space_str(" ");

    Box* dest = node->dest ? visit_expr(node->dest).o : getSysStdout();
    int nvals = node->values.size();
    assert(nvals <= 1 && "cfg should have lowered it to 0 or 1 values");
    for (int i = 0; i < nvals; i++) {
        Box* var = visit_expr(node->values[i]).o;

        // begin code for handling of softspace
        bool new_softspace = (i < nvals - 1) || (!node->nl);
        if (softspace(dest, new_softspace)) {
            callattrInternal(dest, &write_str, CLASS_OR_INST, 0, ArgPassSpec(1), boxString(space_str), 0, 0, 0, 0);
        }
        callattrInternal(dest, &write_str, CLASS_OR_INST, 0, ArgPassSpec(1), str(var), 0, 0, 0, 0);
    }

    if (node->nl) {
        callattrInternal(dest, &write_str, CLASS_OR_INST, 0, ArgPassSpec(1), boxString(newline_str), 0, 0, 0, 0);
        if (nvals == 0) {
            softspace(dest, false);
        }
    }
    return Value();
}

Value ASTInterpreter::visit_exec(AST_Exec* node) {
    RELEASE_ASSERT(!node->globals, "do not support exec with globals or locals yet");
    assert(!node->locals);

    // TODO implement the locals and globals arguments
    Box* code = visit_expr(node->body).o;
    exec(code);

    return Value();
}

Value ASTInterpreter::visit_compare(AST_Compare* node) {
    RELEASE_ASSERT(node->comparators.size() == 1, "not implemented");
    return doBinOp(visit_expr(node->left).o, visit_expr(node->comparators[0]).o, node->ops[0], BinExpType::Compare);
}

Value ASTInterpreter::visit_expr(AST_expr* node) {
    switch (node->type) {
        case AST_TYPE::Attribute:
            return visit_attribute((AST_Attribute*)node);
        case AST_TYPE::BinOp:
            return visit_binop((AST_BinOp*)node);
        case AST_TYPE::Call:
            return visit_call((AST_Call*)node);
        case AST_TYPE::Compare:
            return visit_compare((AST_Compare*)node);
        case AST_TYPE::Dict:
            return visit_dict((AST_Dict*)node);
        case AST_TYPE::Index:
            return visit_index((AST_Index*)node);
        case AST_TYPE::Lambda:
            return visit_lambda((AST_Lambda*)node);
        case AST_TYPE::List:
            return visit_list((AST_List*)node);
        case AST_TYPE::Name:
            return visit_name((AST_Name*)node);
        case AST_TYPE::Num:
            return visit_num((AST_Num*)node);
        case AST_TYPE::Repr:
            return visit_repr((AST_Repr*)node);
        case AST_TYPE::Set:
            return visit_set((AST_Set*)node);
        case AST_TYPE::Slice:
            return visit_slice((AST_Slice*)node);
        case AST_TYPE::Str:
            return visit_str((AST_Str*)node);
        case AST_TYPE::Subscript:
            return visit_subscript((AST_Subscript*)node);
        case AST_TYPE::Tuple:
            return visit_tuple((AST_Tuple*)node);
        case AST_TYPE::UnaryOp:
            return visit_unaryop((AST_UnaryOp*)node);
        case AST_TYPE::Yield:
            return visit_yield((AST_Yield*)node);

        // pseudo
        case AST_TYPE::AugBinOp:
            return visit_augBinOp((AST_AugBinOp*)node);
        case AST_TYPE::ClsAttribute:
            return visit_clsAttribute((AST_ClsAttribute*)node);
        case AST_TYPE::LangPrimitive:
            return visit_langPrimitive((AST_LangPrimitive*)node);
        case AST_TYPE::MakeClass:
            return visit_makeClass((AST_MakeClass*)node);
        case AST_TYPE::MakeFunction:
            return visit_makeFunction((AST_MakeFunction*)node);
        default:
            RELEASE_ASSERT(0, "");
    };
    return Value();
}


Value ASTInterpreter::visit_call(AST_Call* node) {
    Value v;
    Value func;

    InternedString attr;

    bool is_callattr = false;
    bool callattr_clsonly = false;
    if (node->func->type == AST_TYPE::Attribute) {
        is_callattr = true;
        callattr_clsonly = false;
        AST_Attribute* attr_ast = ast_cast<AST_Attribute>(node->func);
        func = visit_expr(attr_ast->value);
        attr = attr_ast->attr;
    } else if (node->func->type == AST_TYPE::ClsAttribute) {
        is_callattr = true;
        callattr_clsonly = true;
        AST_ClsAttribute* attr_ast = ast_cast<AST_ClsAttribute>(node->func);
        func = visit_expr(attr_ast->value);
        attr = attr_ast->attr;
    } else {
        func = visit_expr(node->func);
    }

    std::vector<Box*, StlCompatAllocator<Box*>> args;
    for (AST_expr* e : node->args)
        args.push_back(visit_expr(e).o);

    std::vector<const std::string*> keywords;
    for (AST_keyword* k : node->keywords) {
        keywords.push_back(&k->arg.str());
        args.push_back(visit_expr(k->value).o);
    }

    if (node->starargs)
        args.push_back(visit_expr(node->starargs).o);

    if (node->kwargs)
        args.push_back(visit_expr(node->kwargs).o);

    ArgPassSpec argspec(node->args.size(), node->keywords.size(), node->starargs, node->kwargs);

    if (is_callattr) {
        return callattr(func.o, &attr.str(),
                        CallattrFlags({.cls_only = callattr_clsonly, .null_on_nonexistent = false }), argspec,
                        args.size() > 0 ? args[0] : 0, args.size() > 1 ? args[1] : 0, args.size() > 2 ? args[2] : 0,
                        args.size() > 3 ? &args[3] : 0, &keywords);
    } else {
        return runtimeCall(func.o, argspec, args.size() > 0 ? args[0] : 0, args.size() > 1 ? args[1] : 0,
                           args.size() > 2 ? args[2] : 0, args.size() > 3 ? &args[3] : 0, &keywords);
    }
}


Value ASTInterpreter::visit_expr(AST_Expr* node) {
    return visit_expr(node->value);
}

Value ASTInterpreter::visit_num(AST_Num* node) {
    if (node->num_type == AST_Num::INT)
        return boxInt(node->n_int);
    else if (node->num_type == AST_Num::FLOAT)
        return boxFloat(node->n_float);
    else if (node->num_type == AST_Num::LONG)
        return createLong(&node->n_long);
    else if (node->num_type == AST_Num::COMPLEX)
        return boxComplex(0.0, node->n_float);
    RELEASE_ASSERT(0, "not implemented");
    return Value();
}

Value ASTInterpreter::visit_index(AST_Index* node) {
    return visit_expr(node->value);
}

Value ASTInterpreter::visit_repr(AST_Repr* node) {
    return repr(visit_expr(node->value).o);
}

Value ASTInterpreter::visit_lambda(AST_Lambda* node) {
    AST_Return* expr = new AST_Return();
    expr->value = node->body;

    std::vector<AST_stmt*> body = { expr };
    return createFunction(node, node->args, body);
}

Value ASTInterpreter::visit_dict(AST_Dict* node) {
    RELEASE_ASSERT(node->keys.size() == node->values.size(), "not implemented");
    BoxedDict* dict = new BoxedDict();
    for (size_t i = 0; i < node->keys.size(); ++i) {
        Box* v = visit_expr(node->values[i]).o;
        Box* k = visit_expr(node->keys[i]).o;
        dict->d[k] = v;
    }

    return dict;
}

Value ASTInterpreter::visit_set(AST_Set* node) {
    BoxedSet::Set set;
    for (AST_expr* e : node->elts)
        set.insert(visit_expr(e).o);

    return new BoxedSet(std::move(set));
}

Value ASTInterpreter::visit_str(AST_Str* node) {
    if (node->str_type == AST_Str::STR) {
        return source_info->parent_module->getStringConstant(node->str_data);
    } else if (node->str_type == AST_Str::UNICODE) {
        return decodeUTF8StringPtr(&node->str_data);
    } else {
        RELEASE_ASSERT(0, "%d", node->str_type);
    }
}

Value ASTInterpreter::visit_name(AST_Name* node) {
    if (node->lookup_type == ScopeInfo::VarScopeType::UNKNOWN) {
        node->lookup_type = scope_info->getScopeTypeOfName(node->id);
    }

    switch (node->lookup_type) {
        case ScopeInfo::VarScopeType::GLOBAL:
            return getGlobal(source_info->parent_module, &node->id.str());
        case ScopeInfo::VarScopeType::DEREF:
            return getattr(passed_closure, node->id.c_str());
        case ScopeInfo::VarScopeType::FAST:
        case ScopeInfo::VarScopeType::CLOSURE: {
            SymMap::iterator it = sym_table.find(node->id);
            if (it != sym_table.end())
                return it->second;

            assertNameDefined(0, node->id.c_str(), UnboundLocalError, true);
            return Value();
        }
        case ScopeInfo::VarScopeType::NAME: {
            return boxedLocalsGet(frame_info.boxedLocals, node->id.c_str(), source_info->parent_module);
        }
        default:
            abort();
    }
}


Value ASTInterpreter::visit_subscript(AST_Subscript* node) {
    Value value = visit_expr(node->value);
    Value slice = visit_expr(node->slice);
    return getitem(value.o, slice.o);
}

Value ASTInterpreter::visit_list(AST_List* node) {
    BoxedList* list = new BoxedList;
    list->ensure(node->elts.size());
    for (AST_expr* e : node->elts)
        listAppendInternal(list, visit_expr(e).o);
    return list;
}

Value ASTInterpreter::visit_tuple(AST_Tuple* node) {
    BoxedTuple::GCVector elts;
    for (AST_expr* e : node->elts)
        elts.push_back(visit_expr(e).o);
    return new BoxedTuple(std::move(elts));
}

Value ASTInterpreter::visit_attribute(AST_Attribute* node) {
    return getattr(visit_expr(node->value).o, node->attr.c_str());
}
}

const void* interpreter_instr_addr = (void*)&ASTInterpreter::execute;

Box* astInterpretFunction(CompiledFunction* cf, int nargs, Box* closure, Box* generator, Box* arg1, Box* arg2,
                          Box* arg3, Box** args) {
    if (unlikely(cf->times_called > REOPT_THRESHOLD_INTERPRETER && ENABLE_REOPT && !FORCE_INTERPRETER)) {
        CompiledFunction* optimized = reoptCompiledFuncInternal(cf);
        if (closure && generator)
            return optimized->closure_generator_call((BoxedClosure*)closure, (BoxedGenerator*)generator, arg1, arg2,
                                                     arg3, args);
        else if (closure)
            return optimized->closure_call((BoxedClosure*)closure, arg1, arg2, arg3, args);
        else if (generator)
            return optimized->generator_call((BoxedGenerator*)generator, arg1, arg2, arg3, args);
        return optimized->call(arg1, arg2, arg3, args);
    }

    ++cf->times_called;
    ASTInterpreter interpreter(cf);
    if (unlikely(cf->clfunc->source->getScopeInfo()->usesNameLookup())) {
        interpreter.setBoxedLocals(new BoxedDict());
    }

    interpreter.initArguments(nargs, (BoxedClosure*)closure, (BoxedGenerator*)generator, arg1, arg2, arg3, args);
    Value v = ASTInterpreter::execute(interpreter);

    return v.o ? v.o : None;
}

Box* astInterpretFunctionEval(CompiledFunction* cf, Box* boxedLocals) {
    ++cf->times_called;

    ASTInterpreter interpreter(cf);
    interpreter.initArguments(0, NULL, NULL, NULL, NULL, NULL, NULL);
    interpreter.setBoxedLocals(boxedLocals);
    Value v = ASTInterpreter::execute(interpreter);

    return v.o ? v.o : None;
}

Box* astInterpretFrom(CompiledFunction* cf, AST_expr* after_expr, AST_stmt* enclosing_stmt, Box* expr_val,
                      FrameStackState frame_state) {
    assert(cf);
    assert(enclosing_stmt);
    assert(frame_state.locals);
    assert(after_expr);
    assert(expr_val);

    ASTInterpreter interpreter(cf);

    for (const auto& p : frame_state.locals->d) {
        assert(p.first->cls == str_cls);
        std::string name = static_cast<BoxedString*>(p.first)->s;
        if (name == PASSED_GENERATOR_NAME) {
            interpreter.setGenerator(p.second);
        } else if (name == PASSED_CLOSURE_NAME) {
            interpreter.setPassedClosure(p.second);
        } else if (name == CREATED_CLOSURE_NAME) {
            interpreter.setCreatedClosure(p.second);
        } else {
            InternedString interned = cf->clfunc->source->getInternedStrings().get(name);
            interpreter.addSymbol(interned, p.second, false);
        }
    }

    interpreter.setFrameInfo(frame_state.frame_info);

    CFGBlock* start_block = NULL;
    AST_stmt* starting_statement = NULL;
    while (true) {
        if (enclosing_stmt->type == AST_TYPE::Assign) {
            auto asgn = ast_cast<AST_Assign>(enclosing_stmt);
            assert(asgn->value == after_expr);
            assert(asgn->targets.size() == 1);
            assert(asgn->targets[0]->type == AST_TYPE::Name);
            auto name = ast_cast<AST_Name>(asgn->targets[0]);
            assert(name->id.str()[0] == '#');
            interpreter.addSymbol(name->id, expr_val, true);
            break;
        } else if (enclosing_stmt->type == AST_TYPE::Expr) {
            auto expr = ast_cast<AST_Expr>(enclosing_stmt);
            assert(expr->value == after_expr);
            break;
        } else if (enclosing_stmt->type == AST_TYPE::Invoke) {
            auto invoke = ast_cast<AST_Invoke>(enclosing_stmt);
            start_block = invoke->normal_dest;
            starting_statement = start_block->body[0];
            enclosing_stmt = invoke->stmt;
        } else {
            RELEASE_ASSERT(0, "should not be able to reach here with anything other than an Assign (got %d)",
                           enclosing_stmt->type);
        }
    }

    if (start_block == NULL) {
        // TODO innefficient
        for (auto block : cf->clfunc->source->cfg->blocks) {
            int n = block->body.size();
            for (int i = 0; i < n; i++) {
                if (block->body[i] == enclosing_stmt) {
                    ASSERT(i + 1 < n, "how could we deopt from a non-invoke terminator?");
                    start_block = block;
                    starting_statement = block->body[i + 1];
                    break;
                }
            }

            if (start_block)
                break;
        }

        ASSERT(start_block, "was unable to find the starting block??");
        assert(starting_statement);
    }

    Value v = ASTInterpreter::execute(interpreter, start_block, starting_statement);

    return v.o ? v.o : None;
}

AST_stmt* getCurrentStatementForInterpretedFrame(void* frame_ptr) {
    ASTInterpreter* interpreter = s_interpreterMap[frame_ptr];
    assert(interpreter);
    return interpreter->getCurrentStatement();
}

CompiledFunction* getCFForInterpretedFrame(void* frame_ptr) {
    ASTInterpreter* interpreter = s_interpreterMap[frame_ptr];
    assert(interpreter);
    return interpreter->getCF();
}

FrameInfo* getFrameInfoForInterpretedFrame(void* frame_ptr) {
    ASTInterpreter* interpreter = s_interpreterMap[frame_ptr];
    assert(interpreter);
    return interpreter->getFrameInfo();
}

BoxedDict* localsForInterpretedFrame(void* frame_ptr, bool only_user_visible) {
    ASTInterpreter* interpreter = s_interpreterMap[frame_ptr];
    assert(interpreter);
    BoxedDict* rtn = new BoxedDict();
    for (auto&& l : interpreter->getSymbolTable()) {
        if (only_user_visible && (l.first.str()[0] == '!' || l.first.str()[0] == '#'))
            continue;

        rtn->d[new BoxedString(l.first.str())] = l.second;
    }

    return rtn;
}

BoxedClosure* passedClosureForInterpretedFrame(void* frame_ptr) {
    ASTInterpreter* interpreter = s_interpreterMap[frame_ptr];
    assert(interpreter);
    return interpreter->getPassedClosure();
}

void gatherInterpreterRoots(GCVisitor* visitor) {
    for (const auto& p : s_interpreterMap) {
        p.second->gcVisit(visitor);
    }
}
}<|MERGE_RESOLUTION|>--- conflicted
+++ resolved
@@ -645,17 +645,11 @@
         case AST_TYPE::Exec:
             return visit_exec((AST_Exec*)node);
         case AST_TYPE::Expr:
-<<<<<<< HEAD
-            return visit_expr((AST_Expr*)node);
-=======
             // docstrings are str constant expression statements.
             // ignore those while interpreting.
             if ((((AST_Expr*)node)->value)->type != AST_TYPE::Str)
                 return visit_expr((AST_Expr*)node);
             break;
-        case AST_TYPE::FunctionDef:
-            return visit_functionDef((AST_FunctionDef*)node);
->>>>>>> ff6e4f8f
         case AST_TYPE::Pass:
             return Value(); // nothing todo
         case AST_TYPE::Print:
