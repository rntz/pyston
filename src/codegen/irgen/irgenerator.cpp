--- conflicted
+++ resolved
@@ -1646,72 +1646,6 @@
         symbol_table.erase(target->id);
     }
 
-<<<<<<< HEAD
-=======
-    CompilerVariable* _createFunction(AST* node, UnwindInfo unw_info, AST_arguments* args,
-                                      const std::vector<AST_stmt*>& body) {
-        CLFunction* cl = wrapFunction(node, args, body, irstate->getSourceInfo());
-
-        std::vector<ConcreteCompilerVariable*> defaults;
-        for (auto d : args->defaults) {
-            CompilerVariable* e = evalExpr(d, unw_info);
-            ConcreteCompilerVariable* converted = e->makeConverted(emitter, e->getBoxType());
-            e->decvref(emitter);
-            defaults.push_back(converted);
-        }
-
-        CompilerVariable* created_closure = NULL;
-
-        bool takes_closure;
-        // Optimization: when compiling a module, it's nice to not have to run analyses into the
-        // entire module's source code.
-        // If we call getScopeInfoForNode, that will trigger an analysis of that function tree,
-        // but we're only using it here to figure out if that function takes a closure.
-        // Top level functions never take a closure, so we can skip the analysis.
-        if (irstate->getSourceInfo()->ast->type == AST_TYPE::Module)
-            takes_closure = false;
-        else {
-            takes_closure = irstate->getScopeInfoForNode(node)->takesClosure();
-        }
-
-        bool is_generator = cl->source->is_generator;
-
-        if (takes_closure) {
-            if (irstate->getScopeInfo()->createsClosure()) {
-                created_closure = symbol_table[internString(CREATED_CLOSURE_NAME)];
-            } else {
-                assert(irstate->getScopeInfo()->passesThroughClosure());
-                created_closure = symbol_table[internString(PASSED_CLOSURE_NAME)];
-            }
-            assert(created_closure);
-        }
-
-        CompilerVariable* func = makeFunction(emitter, cl, created_closure, is_generator, defaults);
-
-        for (auto d : defaults) {
-            d->decvref(emitter);
-        }
-
-        return func;
-    }
-
-    void doFunctionDef(AST_FunctionDef* node, UnwindInfo unw_info) {
-        std::vector<CompilerVariable*> decorators;
-        for (auto d : node->decorator_list) {
-            decorators.push_back(evalExpr(d, unw_info));
-        }
-
-        CompilerVariable* func = _createFunction(node, unw_info, node->args, node->body);
-
-        for (int i = decorators.size() - 1; i >= 0; i--) {
-            func = decorators[i]->call(emitter, getOpInfoForNode(node, unw_info), ArgPassSpec(1), { func }, NULL);
-            decorators[i]->decvref(emitter);
-        }
-
-        _doSet(irstate->getSourceInfo()->mangleName(node->name), func, unw_info);
-        func->decvref(emitter);
-    }
-
     void doExec(AST_Exec* node, UnwindInfo unw_info) {
         // TODO locals and globals
         RELEASE_ASSERT(!node->globals, "do not support exec with globals or locals yet");
@@ -1724,7 +1658,6 @@
         emitter.createCall(unw_info, g.funcs.exec, cbody->getValue());
     }
 
->>>>>>> 2bfcd7d1
     void doPrint(AST_Print* node, UnwindInfo unw_info) {
         ConcreteCompilerVariable* dest = NULL;
         if (node->dest) {
@@ -2188,12 +2121,8 @@
 
         // Additional names to remove; remove them after iteration is done to not mess up the iterators
         std::vector<InternedString> also_remove;
-<<<<<<< HEAD
         for (auto it = symbol_table.begin(); it != symbol_table.end();) {
-=======
-        for (SymbolTable::iterator it = symbol_table.begin(); it != symbol_table.end();) {
             assert(it->first.str() != FRAME_INFO_PTR_NAME);
->>>>>>> 2bfcd7d1
             if (allowableFakeEndingSymbol(it->first)) {
                 ++it;
                 continue;
