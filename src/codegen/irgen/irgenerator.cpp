--- conflicted
+++ resolved
@@ -1406,8 +1406,12 @@
         // Top level functions never take a closure, so we can skip the analysis.
         if (irstate->getSourceInfo()->ast->type == AST_TYPE::Module)
             takes_closure = false;
-        else
+        else {
             takes_closure = irstate->getSourceInfo()->scoping->getScopeInfoForNode(node)->takesClosure();
+        }
+
+        // TODO: this lines disables the optimization mentioned above...
+        bool is_generator = irstate->getSourceInfo()->scoping->getScopeInfoForNode(node)->takesGenerator();
 
         if (takes_closure) {
             if (irstate->getScopeInfo()->createsClosure()) {
@@ -1419,7 +1423,7 @@
             assert(created_closure);
         }
 
-        CompilerVariable* func = makeFunction(emitter, cl, created_closure, scope_info->takesGenerator(), defaults);
+        CompilerVariable* func = makeFunction(emitter, cl, created_closure, is_generator, defaults);
 
         for (auto d : defaults) {
             d->decvref(emitter);
@@ -1968,19 +1972,11 @@
         ConcreteSymbolTable* phi_st = new ConcreteSymbolTable();
 
         if (myblock->successors.size() == 0) {
-<<<<<<< HEAD
-            st->erase(CREATED_CLOSURE_NAME);
-            st->erase(PASSED_CLOSURE_NAME);
-            st->erase(PASSED_GENERATOR_NAME);
-            assert(st->size() == 0); // shouldn't have anything live if there are no successors!
-=======
             for (auto& p : *st) {
                 p.second->decvref(emitter);
             }
             st->clear();
             symbol_table.clear();
-
->>>>>>> 07af2757
             return EndingState(st, phi_st, curblock);
         } else if (myblock->successors.size() > 1) {
             // Since there are no critical edges, all successors come directly from this node,
