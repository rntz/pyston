--- conflicted
+++ resolved
@@ -2486,36 +2486,20 @@
         assert(AI == irstate->getLLVMFunction()->arg_end());
         assert(python_parameters.size() == param_names.totalParameters());
 
-<<<<<<< HEAD
         int i = 0;
         for (; i < param_names.args.size(); i++) {
-            loadArgument(param_names.args[i], arg_types[i], python_parameters[i], UnwindInfo::cantUnwind());
+            loadArgument(internString(param_names.args[i]), arg_types[i], python_parameters[i],
+                         UnwindInfo::cantUnwind());
         }
 
         if (param_names.vararg.size()) {
-            loadArgument(param_names.vararg, arg_types[i], python_parameters[i], UnwindInfo::cantUnwind());
+            loadArgument(internString(param_names.vararg), arg_types[i], python_parameters[i],
+                         UnwindInfo::cantUnwind());
             i++;
         }
-=======
-        if (arg_names.args) {
-            int i = 0;
-            for (; i < arg_names.args->size(); i++) {
-                loadArgument((*arg_names.args)[i], arg_types[i], python_parameters[i], UnwindInfo::cantUnwind());
-            }
-
-            if (arg_names.vararg.str().size()) {
-                loadArgument(arg_names.vararg, arg_types[i], python_parameters[i], UnwindInfo::cantUnwind());
-                i++;
-            }
-
-            if (arg_names.kwarg.str().size()) {
-                loadArgument(arg_names.kwarg, arg_types[i], python_parameters[i], UnwindInfo::cantUnwind());
-                i++;
-            }
->>>>>>> 325dbfeb
 
         if (param_names.kwarg.size()) {
-            loadArgument(param_names.kwarg, arg_types[i], python_parameters[i], UnwindInfo::cantUnwind());
+            loadArgument(internString(param_names.kwarg), arg_types[i], python_parameters[i], UnwindInfo::cantUnwind());
             i++;
         }
 
