# Copyright (c) 2014-2015 Dropbox, Inc.
#
# Licensed under the Apache License, Version 2.0 (the "License");
# you may not use this file except in compliance with the License.
# You may obtain a copy of the License at
#
#    http://www.apache.org/licenses/LICENSE-2.0
#
# Unless required by applicable law or agreed to in writing, software
# distributed under the License is distributed on an "AS IS" BASIS,
# WITHOUT WARRANTIES OR CONDITIONS OF ANY KIND, either express or implied.
# See the License for the specific language governing permissions and
# limitations under the License.

#!/usr/bin/env python

import Queue
import argparse
import cPickle
import datetime
import functools
import glob
import os
import re
import resource
import shutil
import signal
import subprocess
import sys
import tempfile
import threading
import time

NUM_THREADS = 1
IMAGE = "pyston_dbg"
KEEP_GOING = False
FN_JUST_SIZE = 20
EXTRA_JIT_ARGS = []
TIME_LIMIT = 25
TESTS_TO_SKIP = []
EXIT_CODE_ONLY = False
SKIP_FAILING_TESTS = False

PYTHONIOENCODING = 'utf-8'

# For fun, can test pypy.
# Tough because the tester will check to see if the error messages are exactly the
# same as the system CPython, but the error messages change over micro CPython versions.
# Pyston compile-time checks the system CPython version to try to give compatible error messages.
TEST_PYPY = 0

def set_ulimits():
    # Guard the process from running too long with a hard rlimit.
    # But first try to kill it after a second with a SIGALRM, though that's catchable/clearable by the program:
    signal.alarm(TIME_LIMIT)
    resource.setrlimit(resource.RLIMIT_CPU, (TIME_LIMIT + 1, TIME_LIMIT + 1))

    MAX_MEM_MB = 100
    resource.setrlimit(resource.RLIMIT_RSS, (MAX_MEM_MB * 1024 * 1024, MAX_MEM_MB * 1024 * 1024))

EXTMODULE_DIR = os.path.abspath(os.path.dirname(os.path.realpath(__file__)) + "/../test/test_extension/build/lib.linux-x86_64-2.7/")
THIS_FILE = os.path.abspath(__file__)

_global_mtime = None
def get_global_mtime():
    global _global_mtime
    if _global_mtime is not None:
        return _global_mtime

    # Start off by depending on the tester itself
    rtn = os.stat(THIS_FILE).st_mtime

    for fn in os.listdir(EXTMODULE_DIR):
        if not fn.endswith(".so"):
            continue
        rtn = max(rtn, os.stat(os.path.join(EXTMODULE_DIR, fn)).st_mtime)
    _global_mtime = rtn
    return rtn

def get_expected_output(fn):
    sys.stdout.flush()
    assert fn.endswith(".py")
    expected_fn = fn[:-3] + ".expected"
    if os.path.exists(expected_fn):
        return 0, open(expected_fn).read(), ""

    cache_fn = fn[:-3] + ".expected_cache"
    if os.path.exists(cache_fn):
        cache_mtime = os.stat(cache_fn).st_mtime
        if cache_mtime > os.stat(fn).st_mtime and cache_mtime > get_global_mtime():
            try:
                return cPickle.load(open(cache_fn))
            except (EOFError, ValueError):
                pass

    # TODO don't suppress warnings globally:
    env = dict(os.environ)
    env["PYTHONPATH"] = EXTMODULE_DIR
    env["PYTHONIOENCODING"] = PYTHONIOENCODING
    p = subprocess.Popen(["python", "-Wignore", fn], stdout=subprocess.PIPE, stderr=subprocess.PIPE, stdin=open("/dev/null"), preexec_fn=set_ulimits, env=env)
    out, err = p.communicate()
    code = p.wait()

    r = code, out, err
    assert code >= 0, "CPython exited with an unexpected exit code: %d" % (code,)

    cPickle.dump(r, open(cache_fn, 'w'))
    return r

def canonicalize_stderr(stderr):
    """
    For a while we were trying to maintain *exact* stderr compatibility with CPython,
    at least for the last line of the stderr.

    It was starting to get silly to do this, so instead apply some "canonicalizations"
    to map certain groups of error messages together.
    """

    stderr = stderr.strip().split('\n')[-1]

    substitutions = [
            ("NameError: global name '", "NameError: name '"),
            ("AttributeError: '(\w+)' object attribute '(\w+)' is read-only", "AttributeError: \\2"),
            (r"TypeError: object.__new__\(\) takes no parameters", "TypeError: object() takes no parameters"),
            ("IndexError: list assignment index out of range", "IndexError: list index out of range"),
            ]

    for pattern, subst_with in substitutions:
        stderr = re.sub(pattern, subst_with, stderr)

    return stderr

failed = []

class Options(object): pass

# returns a single string, or a tuple of strings that are spliced together (with spaces between) by our caller
def run_test(fn, check_stats, run_memcheck):
    opts = get_test_options(fn, check_stats, run_memcheck)
    del check_stats, run_memcheck

    if opts.skip:
        return "(skipped: %s)" % opts.skip

    run_args = [os.path.abspath(IMAGE)] + opts.jit_args + [fn]
    start = time.time()
    p = subprocess.Popen(run_args, stdout=subprocess.PIPE, stderr=subprocess.PIPE, stdin=open("/dev/null"), preexec_fn=set_ulimits)
    out, stderr = p.communicate()
    code = p.wait()
    elapsed = time.time() - start

    return determine_test_result(fn, opts, code, out, stderr, elapsed)

def get_test_options(fn, check_stats, run_memcheck):
    opts = Options()

    opts.check_stats = check_stats
    opts.run_memcheck = run_memcheck
    opts.statchecks = []
    opts.jit_args = ["-rq"] + EXTRA_JIT_ARGS
    opts.collect_stats = True
    opts.expected = "success"
    opts.should_error = False
    opts.allow_warnings = []
    opts.skip = None

    for l in open(fn):
        l = l.strip()
        if not l:
            continue
        if not l.startswith("#"):
            break
        if l.startswith("# statcheck:"):
            l = l[len("# statcheck:"):].strip()
            opts.statchecks.append(l)
        elif l.startswith("# run_args:"):
            l = l[len("# run_args:"):].split()
            opts.jit_args += l
        elif l.startswith("# expected:"):
            opts.expected = l[len("# expected:"):].strip()
        elif l.startswith("# should_error"):
            opts.should_error = True
        elif l.startswith("# fail-if:"):
            condition = l.split(':', 1)[1].strip()
            if eval(condition):
                opts.expected = "fail"
        elif l.startswith("# skip-if:"):
            skip_if = l[len("# skip-if:"):].strip()
            if eval(skip_if):
                opts.skip = "skip-if: %s" % skip_if[:30]
        elif l.startswith("# allow-warning:"):
            opts.allow_warnings.append("Warning: " + l.split(':', 1)[1].strip())
        elif l.startswith("# no-collect-stats"):
            opts.collect_stats = False

    if not opts.skip:
        # consider other reasons for skipping file
        if SKIP_FAILING_TESTS and opts.expected == 'fail':
            opts.skip = 'expected to fail'
        elif os.path.basename(fn).split('.')[0] in TESTS_TO_SKIP:
            opts.skip = 'command line option'

    if opts.collect_stats:
        opts.jit_args = ['-s'] + opts.jit_args

    assert opts.expected in ("success", "fail", "statfail"), opts.expected

    if TEST_PYPY:
        opts.jit_args = []
        opts.collect_stats = False
        opts.check_stats = False
        opts.expected = "success"

<<<<<<< HEAD
    env = dict(os.environ)
    env["PYTHONIOENCODING"] = PYTHONIOENCODING
    run_args = [os.path.abspath(IMAGE)] + jit_args + [fn]
    start = time.time()
    p = subprocess.Popen(run_args, stdout=subprocess.PIPE, stderr=subprocess.PIPE, stdin=open("/dev/null"), preexec_fn=set_ulimits, env=env)
    out, stderr = p.communicate()
    last_stderr_line = stderr.strip().split('\n')[-1]
=======
    return opts
>>>>>>> 29450b38

def determine_test_result(fn, opts, code, out, stderr, elapsed):
    last_stderr_line = stderr.strip().split('\n')[-1]

    if opts.allow_warnings:
        out_lines = []
        for l in out.split('\n'):
            for regex in opts.allow_warnings:
                if re.match(regex, l):
                    break
            else:
                out_lines.append(l)
        out = "\n".join(out_lines)

    stats = None
    if code >= 0 and opts.collect_stats:
        stats = {}
        assert out.count("Stats:") == 1
        out, stats_str = out.split("Stats:")
        for l in stats_str.strip().split('\n'):
            k, v = l.split(':')
            stats[k.strip()] = int(v)

    if EXIT_CODE_ONLY:
        # fools the rest of this function into thinking the output is OK & just checking the exit code.
        # there oughtta be a cleaner way to do this.
        expected_code, expected_out, expected_err = 0, out, stderr
    else:
        # run CPython to get the expected output
        expected_code, expected_out, expected_err = get_expected_output(fn)

    if code != expected_code:
        color = 31 # red

        if code == 0:
            err = "(Unexpected success)"
        else:
            err = last_stderr_line

        if code == -signal.SIGALRM:
            msg = "Timed out"
            color = 33 # yellow
        elif code == -signal.SIGKILL:
            msg = "Killed!"
        else:
            msg = "Exited with code %d (expected code %d)" % (code, expected_code)

        if opts.expected == "fail":
            return "Expected failure (got code %d, should be %d)" % (code, expected_code)
        elif KEEP_GOING:
            failed.append(fn)
            return "\033[%dmFAILED\033[0m (%s)" % (color, msg)
        else:
            raise Exception("%s\n%s\n%s" % (msg, err, stderr))

    elif opts.should_error == (code == 0):
        color = 31              # red
        if code == 0:
            msg = "Exited successfully; remove '# should_error' if this is expected"
        else:
            msg = "Exited with code %d; add '# should_error' if this is expected" % code

        if KEEP_GOING:
            failed.append(fn)
            return "\033[%dmFAILED\033[0m (%s)" % (color, msg)
        else:
            # show last line of stderr so we have some idea went wrong
            print "Last line of stderr: " + last_stderr_line
            raise Exception(msg)

    elif out != expected_out:
        if opts.expected == "fail":
            return "Expected failure (bad output)"
        else:
            if KEEP_GOING:
                failed.append(fn)
                return "\033[31mFAILED\033[0m (bad output)"
            exp_fd, exp_fn = tempfile.mkstemp(prefix="expected_")
            out_fd, out_fn = tempfile.mkstemp(prefix="received_")
            os.fdopen(exp_fd, 'w').write(expected_out)
            os.fdopen(out_fd, 'w').write(out)
            p = subprocess.Popen(["diff", "--unified=5", "-a", exp_fn, out_fn], stdout=subprocess.PIPE, preexec_fn=set_ulimits)
            diff = p.stdout.read()
            assert p.wait() in (0, 1)
            os.unlink(exp_fn)
            os.unlink(out_fn)
            raise Exception("Failed on %s:\n%s" % (fn, diff))
    elif not TEST_PYPY and canonicalize_stderr(stderr) != canonicalize_stderr(expected_err):
        if opts.expected == "fail":
            return "Expected failure (bad stderr)"
        elif KEEP_GOING:
            failed.append(fn)
            return "\033[31mFAILED\033[0m (bad stderr)"
        else:
            raise Exception((canonicalize_stderr(stderr), canonicalize_stderr(expected_err)))
    elif opts.expected == "fail":
        if KEEP_GOING:
            failed.append(fn)
            return "\033[31mFAILED\033[0m (unexpected success)"
        raise Exception("Unexpected success on %s" % fn)

    r = ("Correct output (%5.1fms)" % (elapsed * 1000,),)

    if opts.check_stats:
        def noninit_count(s):
            return stats.get(s, 0) - stats.get("_init_" + s, 0)

        for l in opts.statchecks:
            test = eval(l)
            if not test:
                if opts.expected == "statfail":
                    r += ("(expected statfailure)",)
                    break
                elif KEEP_GOING:
                    failed.append(fn)
                    return r + ("\033[31mFailed statcheck\033[0m",)
                else:
                    m = re.match("""stats\[['"]([\w_]+)['"]]""", l)
                    if m:
                        statname = m.group(1)
                        raise Exception((l, statname, stats[statname]))

                    m = re.search("""noninit_count\(['"]([\w_]+)['"]\)""", l)
                    if m:
                        statname = m.group(1)
                        raise Exception((l, statname, noninit_count(statname)))

                    raise Exception((l, stats))
        else:
            # only can get here if all statchecks passed
            if opts.expected == "statfail":
                if KEEP_GOING:
                    failed.append(fn)
                    return r + ("\033[31mUnexpected statcheck success\033[0m",)
                else:
                    raise Exception(("Unexpected statcheck success!", statchecks, stats))
    else:
        r += ("(ignoring stats)",)

    if opts.run_memcheck:
        if code == 0:
            start = time.time()
            p = subprocess.Popen(["valgrind", "--tool=memcheck", "--leak-check=no"] + run_args, stdout=open("/dev/null", 'w'), stderr=subprocess.PIPE, stdin=open("/dev/null"))
            out, err = p.communicate()
            assert p.wait() == 0
            if "Invalid read" not in err:
                elapsed = (time.time() - start)
                r += ("Memcheck passed (%4.1fs)" % (elapsed,),)
            else:
                if KEEP_GOING:
                    failed.append(fn)
                    return r + ("\033[31mMEMCHECKS FAILED\033[0m",)
                else:
                    raise Exception(err)
        else:
            r += ("(Skipping memchecks)",)

    return r

q = Queue.Queue()
cv = threading.Condition()
results = {}
quit = {}
def worker_thread():
    while not quit:
        try:
            job = q.get()
            if job is None:
                break

            results[job[0]] = run_test(*job)
            with cv:
                cv.notifyAll()
        except:
            import traceback
            # traceback.print_exc()
            quit[job[0]] = job[0] + ':\n' + traceback.format_exc()
            results[job[0]] = None
            with cv:
                cv.notifyAll()
            # os._exit(-1)

def fileSize(fn):
    return os.stat(fn).st_size
    # return len(list(open(fn)))

# our arguments
parser = argparse.ArgumentParser(description='Runs Pyston tests.')
parser.add_argument('-m', '--run-memcheck', action='store_true', help='run memcheck')
parser.add_argument('-j', '--num-threads', metavar='N', type=int, default=NUM_THREADS,
                    help='number of threads')
parser.add_argument('-k', '--keep-going', default=KEEP_GOING, action='store_true',
                    help='keep going after test failure')
parser.add_argument('-R', '--image', default=IMAGE,
                    help='the executable to test (default: %s)' % IMAGE)
parser.add_argument('-K', '--no-keep-going', dest='keep_going', action='store_false',
                    help='quit after test failure')
parser.add_argument('-a', '--extra-args', default=[], action='append',
                    help="additional arguments to pyston (must be invoked with equal sign: -a=-ARG)")
parser.add_argument('-t', '--time-limit', type=int, default=TIME_LIMIT,
                    help='set time limit in seconds for each test')
parser.add_argument('-s', '--skip-tests', type=str, default='',
                    help='tests to skip (comma-separated)')
parser.add_argument('-e', '--exit-code-only', action='store_true',
                    help="only check exit code; don't run CPython to get expected output to compare against")
parser.add_argument('--skip-failing', action='store_true',
                    help="skip tests expected to fail")

parser.add_argument('test_dir')
parser.add_argument('pattern', nargs='*')

def main(orig_dir):
    global KEEP_GOING
    global IMAGE
    global EXTRA_JIT_ARGS
    global TIME_LIMIT
    global TEST_DIR
    global FN_JUST_SIZE
    global TESTS_TO_SKIP
    global EXIT_CODE_ONLY
    global SKIP_FAILING_TESTS

    run_memcheck = False
    start = 1

    opts = parser.parse_args()
    run_memcheck = opts.run_memcheck
    NUM_THREADS = opts.num_threads
    IMAGE = os.path.join(orig_dir, opts.image)
    KEEP_GOING = opts.keep_going
    EXTRA_JIT_ARGS += opts.extra_args
    TIME_LIMIT = opts.time_limit
    TESTS_TO_SKIP = opts.skip_tests.split(',')
    EXIT_CODE_ONLY = opts.exit_code_only
    SKIP_FAILING_TESTS = opts.skip_failing

    TEST_DIR = os.path.join(orig_dir, opts.test_dir)
    patterns = opts.pattern

    assert os.path.isdir(TEST_DIR), "%s doesn't look like a directory with tests in it" % TEST_DIR

    if TEST_DIR.rstrip('/').endswith("cpython") and not EXIT_CODE_ONLY:
        print >>sys.stderr, "Test directory name ends in cpython; are you sure you don't want --exit-code-only?"

    # do we need this any more?
    IGNORE_STATS = ["%s/%d.py" % (TEST_DIR, i) for i in ()] + []

    tests = [t for t in glob.glob("%s/*.py" % TEST_DIR)]

    LIB_DIR = os.path.join(sys.prefix, "lib/python2.7")
    for t in tests:
        bn = os.path.basename(t)
        assert bn.endswith(".py")
        module_name = bn[:-3]

        if os.path.exists(os.path.join(LIB_DIR, module_name)) or \
           os.path.exists(os.path.join(LIB_DIR, module_name + ".py")) or \
           module_name in sys.builtin_module_names:
            raise Exception("Error: %s hides builtin module '%s'" % (t, module_name))

    if patterns:
        filtered_tests = []
        for t in tests:
            if any(re.match(os.path.join(TEST_DIR, p) + ".*\.py", t) for p in patterns):
                filtered_tests.append(t)
        tests = filtered_tests
    if not tests:
        print >>sys.stderr, "No tests matched the given patterns. OK by me!"
        # this can happen legitimately in e.g. `make check_test_foo` if test_foo.py is a CPython regression test.
        sys.exit(0)

    FN_JUST_SIZE = max(20, 2 + max(len(os.path.basename(fn)) for fn in tests))

    if TEST_PYPY:
        IMAGE = '/usr/local/bin/pypy'

    if not patterns:
        tests.sort(key=fileSize)

    for fn in tests:
        check_stats = fn not in IGNORE_STATS
        q.put((fn, check_stats, run_memcheck))

    threads = []
    for i in xrange(NUM_THREADS):
        t = threading.Thread(target=worker_thread)
        t.setDaemon(True)
        t.start()
        threads.append(t)
        q.put(None)

    for fn in tests:
        with cv:
            while fn not in results:
                try:
                    cv.wait(1)
                except KeyboardInterrupt:
                    print >>sys.stderr, "Interrupted"
                    sys.exit(1)

        if results[fn] is None:
            assert quit
            print quit.pop(fn).strip()
            for fn, s in quit.items():
                print "(%s also failed)" % fn
            sys.exit(1)
            break
        name = os.path.basename(fn).rjust(FN_JUST_SIZE)
        msgs = results[fn]
        if isinstance(msgs,str):
            msgs = [msgs]
        print '    '.join([name] + list(msgs))

    for t in threads:
        t.join()

    if failed:
        sys.exit(1)

if __name__ == "__main__":
    origdir = os.getcwd()
    tmpdir = tempfile.mkdtemp()
    os.chdir(tmpdir)
    try:
        main(origdir)
    finally:
        shutil.rmtree(tmpdir)<|MERGE_RESOLUTION|>--- conflicted
+++ resolved
@@ -142,9 +142,12 @@
     if opts.skip:
         return "(skipped: %s)" % opts.skip
 
+    env = dict(os.environ)
+    env["PYTHONIOENCODING"] = PYTHONIOENCODING
     run_args = [os.path.abspath(IMAGE)] + opts.jit_args + [fn]
     start = time.time()
-    p = subprocess.Popen(run_args, stdout=subprocess.PIPE, stderr=subprocess.PIPE, stdin=open("/dev/null"), preexec_fn=set_ulimits)
+    p = subprocess.Popen(run_args, stdout=subprocess.PIPE, stderr=subprocess.PIPE, stdin=open("/dev/null"),
+                         preexec_fn=set_ulimits, env=env)
     out, stderr = p.communicate()
     code = p.wait()
     elapsed = time.time() - start
@@ -211,17 +214,7 @@
         opts.check_stats = False
         opts.expected = "success"
 
-<<<<<<< HEAD
-    env = dict(os.environ)
-    env["PYTHONIOENCODING"] = PYTHONIOENCODING
-    run_args = [os.path.abspath(IMAGE)] + jit_args + [fn]
-    start = time.time()
-    p = subprocess.Popen(run_args, stdout=subprocess.PIPE, stderr=subprocess.PIPE, stdin=open("/dev/null"), preexec_fn=set_ulimits, env=env)
-    out, stderr = p.communicate()
-    last_stderr_line = stderr.strip().split('\n')[-1]
-=======
     return opts
->>>>>>> 29450b38
 
 def determine_test_result(fn, opts, code, out, stderr, elapsed):
     last_stderr_line = stderr.strip().split('\n')[-1]
