--- conflicted
+++ resolved
@@ -1,9 +1,3 @@
-<<<<<<< HEAD
-# expected: fail
-# allow-warning: converting unicode literal to str
-
-=======
->>>>>>> 18e1f7da
 import sys
 import os.path
 
